// Copyright (c) 2020
// Commonwealth Scientific and Industrial Research Organisation (CSIRO)
// ABN 41 687 119 230
//
// Author: Thomas Lowe
#ifndef RAYLIB_RAYPLY_H
#define RAYLIB_RAYPLY_H

#include "raylib/raylibconfig.h"

#include "rayutils.h"

namespace ray
{
using PointPlyEntry = Eigen::Matrix<float, 6, 1>;
using PointPlyBuffer = std::vector<PointPlyEntry>;
using RayPlyEntry = Eigen::Matrix<float, 9, 1>;    // structure of raycloud cloud rays, written to ply file
using RayPlyBuffer = std::vector<RayPlyEntry>;     // buffer for storing a list of rays to be written

/// read in a .ply file into the fields given by reference
/// Note that @c max_intensity is only used when reading in a point cloud. Intensities are already stored in the
/// colour alpha channel in ray clouds.
bool RAYLIB_EXPORT readPly(const std::string &file_name, std::vector<Eigen::Vector3d> &starts,
                           std::vector<Eigen::Vector3d> &ends, std::vector<double> &times, std::vector<RGBA> &colours, 
                           bool is_ray_cloud, double max_intensity = 0);
/// read in a .ply file that represents a triangular mesh, into the @c Mesh structure
bool RAYLIB_EXPORT readPlyMesh(const std::string &file, class Mesh &mesh);

/// write a .ply file representing a triangular mesh
bool RAYLIB_EXPORT writePlyMesh(const std::string &file_name_rawaw, const class Mesh &mesh, bool flip_normals = false);

/// ready in a ray cloud or point cloud .ply file, and call the @c apply function one chunk at a time, 
/// @c chunk_size is the number of rays to read at one time. This method can be used on large clouds where
/// the full set of rays is not required to be in memory at one time.
bool RAYLIB_EXPORT readPly(const std::string &file_name, bool is_ray_cloud, 
     std::function<void(std::vector<Eigen::Vector3d> &starts, std::vector<Eigen::Vector3d> &ends, 
     std::vector<double> &times, std::vector<RGBA> &colours)> apply, double max_intensity, size_t chunk_size = 1000000);

/// write a .ply file representing a point cloud
bool RAYLIB_EXPORT writePlyPointCloud(const std::string &file_name, const std::vector<Eigen::Vector3d> &points, 
                                      const std::vector<double> &times, const std::vector<RGBA> &colours);

/// write a .ply file representing a ray cloud
bool RAYLIB_EXPORT writePlyRayCloud(const std::string &file_name, const std::vector<Eigen::Vector3d> &starts,
                                    const std::vector<Eigen::Vector3d> &ends, const std::vector<double> &times,
                                    const std::vector<RGBA> &colours);

/// Chunked version of writePlyRayCloud
bool RAYLIB_EXPORT writeRayCloudChunkStart(const std::string &file_name, std::ofstream &out);
bool RAYLIB_EXPORT writeRayCloudChunk(std::ofstream &out, RayPlyBuffer &vertices, const std::vector<Eigen::Vector3d> &starts,
     const std::vector<Eigen::Vector3d> &ends, const std::vector<double> &times, const std::vector<RGBA> &colours);
<<<<<<< HEAD
unsigned long RAYLIB_EXPORT writeRayCloudChunkEnd(std::ofstream &out);

/// Chunked version of writePlyPointCloud
bool RAYLIB_EXPORT writePointCloudChunkStart(const std::string &file_name, std::ofstream &out);
bool RAYLIB_EXPORT writePointCloudChunk(std::ofstream &out, PointPlyBuffer &vertices, const std::vector<Eigen::Vector3d> &points, 
                          const std::vector<double> &times, const std::vector<RGBA> &colours);
void RAYLIB_EXPORT writePointCloudChunkEnd(std::ofstream &out);

=======
unsigned long RAYLIB_EXPORT writePlyChunkEnd(std::ofstream &out);

/// Simple function for converting a ray cloud according to the per-ray function @c apply
bool convertCloud(const std::string &in_name, const std::string &out_name, 
  std::function<void(Eigen::Vector3d &start, Eigen::Vector3d &ends, double &time, RGBA &colour)> apply);
>>>>>>> a70d8b76
}  // namespace ray

#endif  // RAYLIB_RAYPLY_H<|MERGE_RESOLUTION|>--- conflicted
+++ resolved
@@ -49,7 +49,6 @@
 bool RAYLIB_EXPORT writeRayCloudChunkStart(const std::string &file_name, std::ofstream &out);
 bool RAYLIB_EXPORT writeRayCloudChunk(std::ofstream &out, RayPlyBuffer &vertices, const std::vector<Eigen::Vector3d> &starts,
      const std::vector<Eigen::Vector3d> &ends, const std::vector<double> &times, const std::vector<RGBA> &colours);
-<<<<<<< HEAD
 unsigned long RAYLIB_EXPORT writeRayCloudChunkEnd(std::ofstream &out);
 
 /// Chunked version of writePlyPointCloud
@@ -58,13 +57,9 @@
                           const std::vector<double> &times, const std::vector<RGBA> &colours);
 void RAYLIB_EXPORT writePointCloudChunkEnd(std::ofstream &out);
 
-=======
-unsigned long RAYLIB_EXPORT writePlyChunkEnd(std::ofstream &out);
-
 /// Simple function for converting a ray cloud according to the per-ray function @c apply
 bool convertCloud(const std::string &in_name, const std::string &out_name, 
   std::function<void(Eigen::Vector3d &start, Eigen::Vector3d &ends, double &time, RGBA &colour)> apply);
->>>>>>> a70d8b76
 }  // namespace ray
 
 #endif  // RAYLIB_RAYPLY_H