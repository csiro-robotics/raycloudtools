--- conflicted
+++ resolved
@@ -41,13 +41,8 @@
   /// the ray cloud attributes
   inline const std::vector<Eigen::Vector3d> rayStarts() const { return ray_starts_; }
   inline const std::vector<Eigen::Vector3d> rayEnds() const { return ray_ends_; }
-<<<<<<< HEAD
   
   struct Segment
-=======
-
-  struct Branch
->>>>>>> 9059268c
   {
     Segment() : tip(0,0,0), radius(0), parent_id(-1) {}
     Eigen::Vector3d tip;
@@ -62,7 +57,6 @@
   /// access the leaves of the tree
   const std::vector<Eigen::Vector3d> leaves() const { return leaves_; }
   /// the position of the base of the tree trunk
-<<<<<<< HEAD
   const Eigen::Vector3d &root() const { return segments_[0].tip; }
   std::vector<std::string> &attributes(){ return attribute_names_; }
   const std::vector<std::string> &attributes() const { return attribute_names_; }
@@ -70,10 +64,6 @@
   double &radius(){ return segments_[0].radius; }
   const double &radius() const { return segments_[0].radius; }
   
-=======
-  const Eigen::Vector3d &root() const { return root_; }
-
->>>>>>> 9059268c
 private:
   std::vector<Eigen::Vector3d> leaves_;
   std::vector<Eigen::Vector3d> ray_starts_, ray_ends_;
