--- conflicted
+++ resolved
@@ -3,13 +3,9 @@
 # Avoid prompts from apt
 ENV DEBIAN_FRONTEND=noninteractive
 
-<<<<<<< HEAD
-RUN apk add make cmake g++ git proj-dev eigen-dev boost-dev libgeotiff-dev gtest-dev
-=======
 # Set LC_ALL and unset LANGUAGE
 ENV LC_ALL=C
 ENV LANGUAGE=
->>>>>>> b8229391
 
 # Update, install dependencies and cleanup
 RUN apt-get update && apt-get upgrade -y && \
