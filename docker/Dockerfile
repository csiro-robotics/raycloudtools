--- conflicted
+++ resolved
@@ -39,25 +39,14 @@
     git clone https://github.com/csiro-robotics/raycloudtools.git && \
     cd raycloudtools && \
     mkdir build && cd build && \
-<<<<<<< HEAD
-    cmake .. -DWITH_QHULL=ON -DWITH_LAS=ON -DDOUBLE_RAYS=ON -DRAYCLOUD_BUILD_TESTS=ON && \
-    make && make install 
-    
-=======
     cmake .. -DGEOTIFF_LIBRARIES=/usr/lib/libgeotiff.so -DWITH_QHULL=ON -DWITH_LAS=ON -DWITH_TIFF=ON -DRAYCLOUD_BUILD_TESTS=ON && \
     make -j$(nproc) && make install 
         
->>>>>>> 69aa0367
 RUN cd /home && \
     git clone https://github.com/csiro-robotics/treetools.git && \
     cd treetools && \
     mkdir build && cd build && \
-<<<<<<< HEAD
-    cmake .. && \
-    make && make install
-=======
     cmake .. -DWITH_TIFF=ON && \
     make -j$(nproc) && make install
->>>>>>> 69aa0367
 
 WORKDIR /data