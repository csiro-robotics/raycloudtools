--- conflicted
+++ resolved
@@ -1,148 +1,144 @@
-// Copyright (c) 2020
-// Commonwealth Scientific and Industrial Research Organisation (CSIRO)
-// ABN 41 687 119 230
-//
-// Author: Thomas Lowe
-#include "raylib/raycloud.h"
-#include "raylib/raymesh.h"
-#include "raylib/rayply.h"
-#include "raylib/rayparse.h"
-
-#include <stdio.h>
-#include <stdlib.h>
-#include <string.h>
-#include <iostream>
-#include <limits>
-
-void usage(int exit_code = 1)
-{
-  std::cout << "Split a ray cloud relative to the supplied triangle mesh, generating two cropped ray clouds" << std::endl;
-  std::cout << "usage:" << std::endl;
-  std::cout << "raysplit raycloud pos 10,0,0             - splits along x axis" << std::endl;
-  std::cout << "                  colour 0.5,0,0         - splits by colour, around half red component" << std::endl;
-  std::cout << "                  alpha 0.0              - splits out unbounded rays, which have zero intensity" << std::endl;
-  std::cout << "                  meshfile distance 0.2  - splits raycloud at 0.2m from the meshfile surface" << std::endl;
-  std::cout << "                  startpos 1,2,3         - splits based on start position, around plane 1,2,3" << std::endl;
-  std::cout << "                  raydir 0,0,0.8         - splits based on ray direction, here around nearly vertical rays"
-       << std::endl;
-  std::cout << "                  range 10               - splits out rays more than 10 m long" << std::endl;
-  std::cout << "                  speed 1.0              - splits out rays when sensor moving above the given speed" << std::endl;
-<<<<<<< HEAD
-  std::cout << "                  box 10,1,1             - splits around an axis-aligned box at 0,0,0 of given half widths" << std::endl;
-=======
-  std::cout << "                  time 10000             - splits at given acquisition time" << std::endl;
-  std::cout << "                  time 50 %              - splits at given perentage between earliest and latest times"
-       << std::endl;
->>>>>>> 36c97141
-  exit(exit_code);
-}
-
-// Decimates the ray cloud, spatially or in time
-int main(int argc, char *argv[])
-{
-  ray::FileArgument cloud_file;
-  ray::Vector3dArgument pos, colour(0.0, 1.0), startpos, raydir(-1.0, 1.0), box(0.0001, 1e10);
-  ray::DoubleArgument time, alpha(0.0,1.0), range(0.0,1000.0), speed(0.0,1000.0);
-  ray::KeyValueChoice choice({"pos", "time", "colour", "alpha", "startpos", "raydir", "range", "speed", "box"}, 
-                             {&pos,  &time,  &colour,  &alpha,  &startpos,  &raydir,  &range,  &speed, &box});
-  ray::FileArgument mesh_file;
-  ray::TextArgument distance_text("distance"), time_text("time"), percent_text("%");
-  ray::DoubleArgument mesh_offset;
-  bool standard_format = ray::parseCommandLine(argc, argv, {&cloud_file, &choice});
-  bool time_percent = ray::parseCommandLine(argc, argv, {&cloud_file, &time_text, &time, &percent_text});
-  bool mesh_split = ray::parseCommandLine(argc, argv, {&cloud_file, &mesh_file, &distance_text, &mesh_offset});
-  if (!standard_format && !mesh_split && !time_percent)
-    usage();
-
-  ray::Cloud cloud;
-  if (!cloud.load(cloud_file.name()))
-    usage();
-  ray::Cloud inside, outside;
-  if (mesh_split)
-  {
-    ray::Mesh mesh;
-    ray::readPlyMesh(mesh_file.name(), mesh);
-    mesh.splitCloud(cloud, mesh_offset.value(), inside, outside);
-  }
-  else if (time_percent)
-  {
-    std::cout << "time: " << time.value() << std::endl;
-    double min_time = std::numeric_limits<double>::max();
-    double max_time = std::numeric_limits<double>::lowest();
-    for (auto &time: cloud.times)
-    {
-      min_time = std::min(time, min_time);
-      max_time = std::max(time, max_time);
-    }
-    double time_thresh = min_time + (max_time - min_time) * time.value()/100.0;
-    cloud.split(inside, outside, [&](int i) -> bool { return cloud.times[i] > time_thresh; });
-  }
-  else
-  {
-    const std::string &parameter = choice.selectedKey();
-    if (parameter == "time")
-    {
-      cloud.split(inside, outside, [&](int i) -> bool { return cloud.times[i] > time.value(); });
-    }
-    else if (parameter == "alpha")
-    {
-      uint8_t c = uint8_t(255.0 * alpha.value());
-      cloud.split(inside, outside, [&](int i) { return cloud.colours[i].alpha > c; });
-    }
-    else if (parameter == "pos")
-    {
-      Eigen::Vector3d vec = pos.value() / pos.value().squaredNorm();
-      cloud.split(inside, outside, [&](int i) { return cloud.ends[i].dot(vec) > 1.0; });
-    }
-    else if (parameter == "startpos")
-    {
-      Eigen::Vector3d vec = startpos.value() / startpos.value().squaredNorm();
-      cloud.split(inside, outside, [&](int i) { return cloud.starts[i].dot(vec) > 0.0; });
-    }
-    else if (parameter == "raydir")
-    {
-      Eigen::Vector3d vec = raydir.value() / raydir.value().squaredNorm();
-      cloud.split(inside, outside, [&](int i) {
-        Eigen::Vector3d ray_dir = (cloud.ends[i] - cloud.starts[i]).normalized();
-        return ray_dir.dot(vec) > 0.0;
-      });
-    }
-    else if (parameter == "colour")
-    {
-      Eigen::Vector3d vec = colour.value() / colour.value().squaredNorm();
-      cloud.split(inside, outside, [&](int i) {
-        Eigen::Vector3d col((double)cloud.colours[i].red / 255.0, (double)cloud.colours[i].green / 255.0,
-                     (double)cloud.colours[i].blue / 255.0);
-        return col.dot(vec) > 0.0;
-      });
-    }
-    else if (parameter == "range")
-    {
-      cloud.split(inside, outside, [&](int i) { return (cloud.starts[i] - cloud.ends[i]).norm() > range.value(); });
-    }
-    else if (parameter == "speed")
-    {
-      cloud.split(inside, outside, [&](int i) {
-        if (i == 0)
-          return false;
-        return (cloud.starts[i] - cloud.starts[i - 1]).norm() / (cloud.times[i] - cloud.times[i - 1]) > speed.value();
-      });
-    }
-    else if (parameter == "box")
-    {
-      Eigen::Vector3d extents = box.value();
-      cloud.split(inside, outside, [&](int i) 
-      { 
-        Eigen::Vector3d &p = cloud.ends[i];
-        return p[0] < -extents[0] || p[0] > extents[0] ||
-               p[1] < -extents[1] || p[1] > extents[1] ||
-               p[2] < -extents[2] || p[2] > extents[2];
-      });
-    }
-  }
-
-  std::string file_stub = cloud_file.nameStub();
-  inside.save(file_stub + "_inside.ply");
-  outside.save(file_stub + "_outside.ply");
-  return 0;
-}
+// Copyright (c) 2020
+// Commonwealth Scientific and Industrial Research Organisation (CSIRO)
+// ABN 41 687 119 230
+//
+// Author: Thomas Lowe
+#include "raylib/raycloud.h"
+#include "raylib/raymesh.h"
+#include "raylib/rayply.h"
+#include "raylib/rayparse.h"
+
+#include <stdio.h>
+#include <stdlib.h>
+#include <string.h>
+#include <iostream>
+#include <limits>
+
+void usage(int exit_code = 1)
+{
+  std::cout << "Split a ray cloud relative to the supplied triangle mesh, generating two cropped ray clouds" << std::endl;
+  std::cout << "usage:" << std::endl;
+  std::cout << "raysplit raycloud pos 10,0,0             - splits along x axis" << std::endl;
+  std::cout << "                  colour 0.5,0,0         - splits by colour, around half red component" << std::endl;
+  std::cout << "                  alpha 0.0              - splits out unbounded rays, which have zero intensity" << std::endl;
+  std::cout << "                  meshfile distance 0.2  - splits raycloud at 0.2m from the meshfile surface" << std::endl;
+  std::cout << "                  startpos 1,2,3         - splits based on start position, around plane 1,2,3" << std::endl;
+  std::cout << "                  raydir 0,0,0.8         - splits based on ray direction, here around nearly vertical rays"
+       << std::endl;
+  std::cout << "                  range 10               - splits out rays more than 10 m long" << std::endl;
+  std::cout << "                  speed 1.0              - splits out rays when sensor moving above the given speed" << std::endl;
+  std::cout << "                  time 10000             - splits at given acquisition time" << std::endl;
+  std::cout << "                  time 50 %              - splits at given perentage between earliest and latest times"
+       << std::endl;
+  exit(exit_code);
+}
+
+// Decimates the ray cloud, spatially or in time
+int main(int argc, char *argv[])
+{
+  ray::FileArgument cloud_file;
+  ray::Vector3dArgument pos, colour(0.0, 1.0), startpos, raydir(-1.0, 1.0), box(0.0001, 1e10);
+  ray::DoubleArgument time, alpha(0.0,1.0), range(0.0,1000.0), speed(0.0,1000.0);
+  ray::KeyValueChoice choice({"pos", "time", "colour", "alpha", "startpos", "raydir", "range", "speed", "box"}, 
+                             {&pos,  &time,  &colour,  &alpha,  &startpos,  &raydir,  &range,  &speed, &box});
+  ray::FileArgument mesh_file;
+  ray::TextArgument distance_text("distance"), time_text("time"), percent_text("%");
+  ray::DoubleArgument mesh_offset;
+  bool standard_format = ray::parseCommandLine(argc, argv, {&cloud_file, &choice});
+  bool time_percent = ray::parseCommandLine(argc, argv, {&cloud_file, &time_text, &time, &percent_text});
+  bool mesh_split = ray::parseCommandLine(argc, argv, {&cloud_file, &mesh_file, &distance_text, &mesh_offset});
+  if (!standard_format && !mesh_split && !time_percent)
+    usage();
+
+  ray::Cloud cloud;
+  if (!cloud.load(cloud_file.name()))
+    usage();
+  ray::Cloud inside, outside;
+  if (mesh_split)
+  {
+    ray::Mesh mesh;
+    ray::readPlyMesh(mesh_file.name(), mesh);
+    mesh.splitCloud(cloud, mesh_offset.value(), inside, outside);
+  }
+  else if (time_percent)
+  {
+    std::cout << "time: " << time.value() << std::endl;
+    double min_time = std::numeric_limits<double>::max();
+    double max_time = std::numeric_limits<double>::lowest();
+    for (auto &time: cloud.times)
+    {
+      min_time = std::min(time, min_time);
+      max_time = std::max(time, max_time);
+    }
+    double time_thresh = min_time + (max_time - min_time) * time.value()/100.0;
+    cloud.split(inside, outside, [&](int i) -> bool { return cloud.times[i] > time_thresh; });
+  }
+  else
+  {
+    const std::string &parameter = choice.selectedKey();
+    if (parameter == "time")
+    {
+      cloud.split(inside, outside, [&](int i) -> bool { return cloud.times[i] > time.value(); });
+    }
+    else if (parameter == "alpha")
+    {
+      uint8_t c = uint8_t(255.0 * alpha.value());
+      cloud.split(inside, outside, [&](int i) { return cloud.colours[i].alpha > c; });
+    }
+    else if (parameter == "pos")
+    {
+      Eigen::Vector3d vec = pos.value() / pos.value().squaredNorm();
+      cloud.split(inside, outside, [&](int i) { return cloud.ends[i].dot(vec) > 1.0; });
+    }
+    else if (parameter == "startpos")
+    {
+      Eigen::Vector3d vec = startpos.value() / startpos.value().squaredNorm();
+      cloud.split(inside, outside, [&](int i) { return cloud.starts[i].dot(vec) > 0.0; });
+    }
+    else if (parameter == "raydir")
+    {
+      Eigen::Vector3d vec = raydir.value() / raydir.value().squaredNorm();
+      cloud.split(inside, outside, [&](int i) {
+        Eigen::Vector3d ray_dir = (cloud.ends[i] - cloud.starts[i]).normalized();
+        return ray_dir.dot(vec) > 0.0;
+      });
+    }
+    else if (parameter == "colour")
+    {
+      Eigen::Vector3d vec = colour.value() / colour.value().squaredNorm();
+      cloud.split(inside, outside, [&](int i) {
+        Eigen::Vector3d col((double)cloud.colours[i].red / 255.0, (double)cloud.colours[i].green / 255.0,
+                     (double)cloud.colours[i].blue / 255.0);
+        return col.dot(vec) > 0.0;
+      });
+    }
+    else if (parameter == "range")
+    {
+      cloud.split(inside, outside, [&](int i) { return (cloud.starts[i] - cloud.ends[i]).norm() > range.value(); });
+    }
+    else if (parameter == "speed")
+    {
+      cloud.split(inside, outside, [&](int i) {
+        if (i == 0)
+          return false;
+        return (cloud.starts[i] - cloud.starts[i - 1]).norm() / (cloud.times[i] - cloud.times[i - 1]) > speed.value();
+      });
+    }
+    else if (parameter == "box")
+    {
+      Eigen::Vector3d extents = box.value();
+      cloud.split(inside, outside, [&](int i) 
+      { 
+        Eigen::Vector3d &p = cloud.ends[i];
+        return p[0] < -extents[0] || p[0] > extents[0] ||
+               p[1] < -extents[1] || p[1] > extents[1] ||
+               p[2] < -extents[2] || p[2] > extents[2];
+      });
+    }
+  }
+
+  std::string file_stub = cloud_file.nameStub();
+  inside.save(file_stub + "_inside.ply");
+  outside.save(file_stub + "_outside.ply");
+  return 0;
+}