// Copyright (c) 2020
// Commonwealth Scientific and Industrial Research Organisation (CSIRO)
// ABN 41 687 119 230
//
// Author: Thomas Lowe
#include "raylib/raycloud.h"
#include "raylib/raycloudwriter.h"
#include "raylib/rayparse.h"
#include "raylib/extraction/raysegment.h"
#define STB_IMAGE_IMPLEMENTATION
#include "raylib/imageread.h"

#include <stdio.h>
#include <stdlib.h>
#include <string.h>
#include <iostream>
#include <map>
#include <nabo/nabo.h>

void usage(int exit_code = 1)
{
  std::cout << "Colour the ray cloud, and/or shade it" << std::endl;
  std::cout << "usage:" << std::endl;
  std::cout << "raycolour raycloud time          - colour by time (optional on all types)" << std::endl;
  std::cout << "                   height        - colour by height" << std::endl;
  std::cout << "                   shape         - colour by geometry shape (r,g,b: spherical, cylinderical, planar)"
            << std::endl;
  std::cout << "                   normal        - colour by normal" << std::endl;
  std::cout << "                   alpha         - colour by alpha channel (which typically represents intensity)"
            << std::endl;
  std::cout << "                   alpha 1       - set only alpha channel (zero represents unbounded rays)"
            << std::endl;
  std::cout << "                   1,1,1         - set r,g,b" << std::endl;
<<<<<<< HEAD
  std::cout << "                   branches      - red and green are lidar intensity and cylindricality respectively, greater for branches than for leaves" << std::endl;
  std::cout << "                   image planview.png - colour all points from image, stretched to fit the point bounds" << std::endl;
=======
  std::cout << "                   image planview.png - colour all points from image, stretched to fit the point bounds"
            << std::endl;
>>>>>>> 9059268c
  std::cout << "                         --lit   - shaded (slow on large datasets)" << std::endl;
  exit(exit_code);
}

double areaMeasure(const Eigen::Matrix3d &mat)
{
  return mat(0,0)*mat(1,1) - mat(0,1)*mat(1,0) + mat(0,0)*mat(2,2) - mat(0,2)*mat(2,0) + mat(1,1)*mat(2,2) - mat(1,2)*mat(2,1);
}

// shortcut, to place the red green blue spectrum into the RGBA structure
void spectrumRGB(double value, ray::RGBA &colour)
{
  const Eigen::Vector3d col = ray::redGreenBlueSpectrum(value);
  colour.red = static_cast<uint8_t>(255.0 * col[0]);
  colour.green = static_cast<uint8_t>(255.0 * col[1]);
  colour.blue = static_cast<uint8_t>(255.0 * col[2]);
}

/// Function to colour the cloud from a horizontal projection of a supplied image, stretching to match the cloud bounds.
void colourFromImage(const std::string &cloud_file, const std::string &image_file, ray::CloudWriter &writer)
{
  ray::Cloud::Info info;
  if (!ray::Cloud::getInfo(cloud_file, info))
  {
    usage();
  }
  const ray::Cuboid bounds = info.ends_bound;
  stbi_set_flip_vertically_on_load(1);
  int width, height, num_channels;
  unsigned char *image_data = stbi_load(image_file.c_str(), &width, &height, &num_channels, 0);
  const double width_x = (bounds.max_bound_[0] - bounds.min_bound_[0]) / (double)width;
  const double width_y = (bounds.max_bound_[1] - bounds.min_bound_[1]) / (double)height;
  if (std::max(width_x, width_y) > 1.05 * std::min(width_x, width_y))
  {
    std::cout << "Warning: image aspect ratio does not match aspect match of point cloud ("
              << bounds.max_bound_[0] - bounds.min_bound_[0] << " x " << bounds.max_bound_[1] - bounds.min_bound_[1]
              << ", stretching to fit) " << std::endl;
  }

  auto colour_from_image = [&bounds, &writer, &image_data, width_x, width_y, width, height, num_channels](
                             std::vector<Eigen::Vector3d> &starts, std::vector<Eigen::Vector3d> &ends,
                             std::vector<double> &times, std::vector<ray::RGBA> &colours) {
    for (size_t i = 0; i < ends.size(); i++)
    {
      const int ind0 = static_cast<int>((ends[i][0] - bounds.min_bound_[0]) / width_x);
      const int ind1 = static_cast<int>((ends[i][1] - bounds.min_bound_[1]) / width_y);
      const int index = num_channels * (ind0 + width * ind1);
      colours[i].red = image_data[index];
      colours[i].green = image_data[index + 1];
      colours[i].blue = image_data[index + 2];
    }
    writer.writeChunk(starts, ends, times, colours);
  };

  if (!ray::Cloud::read(cloud_file, colour_from_image))
    usage();

  stbi_image_free(image_data);
}

// Colours the ray cloud based on the specified arguments
int main(int argc, char *argv[])
{
  ray::FileArgument cloud_file, image_file;
<<<<<<< HEAD
  ray::KeyChoice colour_type({"time", "height", "shape", "normal", "alpha", "branches"});
=======
  ray::KeyChoice colour_type({ "time", "height", "shape", "normal", "alpha" });
>>>>>>> 9059268c
  ray::OptionalFlagArgument lit("lit", 'l');
  ray::Vector3dArgument col(0.0, 1.0);
  ray::DoubleArgument alpha(0.0, 1.0);
  ray::TextArgument alpha_text("alpha"), image_text("image");
  const bool standard_format = ray::parseCommandLine(argc, argv, { &cloud_file, &colour_type }, { &lit });
  const bool flat_colour = ray::parseCommandLine(argc, argv, { &cloud_file, &col }, { &lit });
  const bool flat_alpha = ray::parseCommandLine(argc, argv, { &cloud_file, &alpha_text, &alpha }, { &lit });
  const bool image_format = ray::parseCommandLine(argc, argv, { &cloud_file, &image_text, &image_file }, { &lit });
  if (!standard_format && !flat_colour && !flat_alpha && !image_format)
    usage();

<<<<<<< HEAD
=======
  const std::string type = colour_type.selectedKey();
>>>>>>> 9059268c
  std::string in_file = cloud_file.name();
  const std::string out_file = cloud_file.nameStub() + "_coloured.ply";
  const std::string type = colour_type.selectedKey();
  uint8_t split_alpha = 100; 

<<<<<<< HEAD
  if (type != "shape" && type != "normal" && type != "branches") // chunk loading possible for simple cases
=======
  if (type != "shape" && type != "normal")  // chunk loading possible for simple cases
>>>>>>> 9059268c
  {
    ray::CloudWriter writer;
    if (!writer.begin(out_file))
      usage();

<<<<<<< HEAD
    auto colour_rays = [flat_colour, flat_alpha, &type, &col, &alpha, &writer, &split_alpha]
      (std::vector<Eigen::Vector3d> &starts, std::vector<Eigen::Vector3d> &ends, 
       std::vector<double> &times, std::vector<ray::RGBA> &colours)
    {
=======
    auto colour_rays = [flat_colour, flat_alpha, &type, &col, &alpha, &writer](
                         std::vector<Eigen::Vector3d> &starts, std::vector<Eigen::Vector3d> &ends,
                         std::vector<double> &times, std::vector<ray::RGBA> &colours) {
>>>>>>> 9059268c
      if (flat_colour)
      {
        for (auto &colour : colours)
        {
          colour.red = (uint8_t)(255.0 * col.value()[0]);
          colour.green = (uint8_t)(255.0 * col.value()[1]);
          colour.blue = (uint8_t)(255.0 * col.value()[2]);
        }
      }
      else if (flat_alpha)
      {
        for (auto &colour : colours)
        {
          colour.alpha = (uint8_t)(255.0 * alpha.value());
        }
      }
      else  // standard_format
      {
        if (type == "time")
        {
          const double colour_repeat_period = 60.0;  // repeating per minute gives a quick way to assess the scan length
          for (size_t i = 0; i < ends.size(); i++)
          {
            spectrumRGB(times[i] / colour_repeat_period, colours[i]);
          }
        }
        else if (type == "height")
        {
          const double wavelength = 10.0;
          for (size_t i = 0; i < ends.size(); i++)
          {
            spectrumRGB(ends[i][2] / wavelength, colours[i]);
          }
        }
        else if (type == "alpha")
        {
          for (auto &colour : colours)
          {
            const Eigen::Vector3d col_vec = ray::redGreenBlueGradient(colour.alpha / 255.0);
            colour.red = uint8_t(255.0 * col_vec[0]);
            colour.green = uint8_t(255.0 * col_vec[1]);
            colour.blue = uint8_t(255.0 * col_vec[2]);
          }
        }
        else
          usage();
      }
      writer.writeChunk(starts, ends, times, colours);
    };

    if (image_format)
    {
      colourFromImage(cloud_file.name(), image_file.name(), writer);
    }
    else if (!ray::Cloud::read(cloud_file.name(), colour_rays))
    {
      usage();
    }
    writer.end();
    if (!lit.isSet())
      return 0;
    in_file = out_file;  // when lit we have to load again, from the saved output file
    std::cout << "reopening file for lighting..." << std::endl;
  }

  // The remainder cannot currently be done with chunk loading
  ray::Cloud cloud;
  if (!cloud.load(in_file))
    usage();

  // what I need is the normal, curvature, eigenvalues, per point.
  struct Data
  {
    Eigen::Vector3d normal;
    Eigen::Vector3d dimensions;
    double curvature;
  };
  std::vector<Data> data(cloud.ends.size());
  int search_size = std::min(20, (int)cloud.ends.size() - 1);
  std::vector<Eigen::Vector3d> centroids;
  std::vector<Eigen::Vector3d> dimensions;
  std::vector<Eigen::Vector3d> normals;
  Eigen::MatrixXi indices;
  std::vector<Eigen::Vector3d> *cents = NULL, *dims = NULL, *norms = NULL;
  std::vector<Eigen::Matrix3d> *mats = NULL;
  Eigen::MatrixXi *inds = NULL;
  double max_distance = 0.0;

  // what do we want to calculate...
  bool calc_surfels = true;
  if (type == "normal")
    norms = &normals;
  else if (type == "shape")
    dims = &dimensions;
  else if (type == "branches")
  {
    inds = &indices;
    dims = &dimensions;
  }
  else
    calc_surfels = lit.isSet();
  if (lit.isSet())
  {
    norms = &normals;
    inds = &indices;
    cents = &centroids;
  }

  if (calc_surfels)
    cloud.getSurfels(search_size, cents, norms, dims, mats, inds, max_distance, false);
  if (type == "shape")
  {
    for (int i = 0; i < (int)cloud.ends.size(); i++)
    {
      if (!cloud.rayBounded(i))
        continue;
      const double sphericity = dimensions[i][0] / dimensions[i][2];
      const double cylindricality = 1.0 - dimensions[i][1] / dimensions[i][2];
      const double planarity = 1.0 - dimensions[i][0] / dimensions[i][1];
      cloud.colours[i].red = (uint8_t)(255.0 * sphericity);//(0.3 + 0.7 * sphericity));
      cloud.colours[i].green = (uint8_t)(255.0 * cylindricality);//(0.3 + 0.7 * cylindricality));
      cloud.colours[i].blue = (uint8_t)(255.0 * planarity);//(0.3 + 0.7 * planarity));
    }
  }
  else if (type == "normal")
  {
    for (int i = 0; i < (int)cloud.ends.size(); i++)
    {
      if (!cloud.rayBounded(i))
        continue;
      cloud.colours[i].red = (uint8_t)(255.0 * (0.5 + 0.5 * normals[i][0]));
      cloud.colours[i].green = (uint8_t)(255.0 * (0.5 + 0.5 * normals[i][1]));
      cloud.colours[i].blue = (uint8_t)(255.0 * (0.5 + 0.5 * normals[i][2]));
    }
  }
  else if (type == "branches")
  {
    std::vector<uint8_t> cols;
    for (int i = 0; i < (int)cloud.ends.size(); i++)
    {
      // 1. red is median alpha value, rescaled
      cols.clear();
      cols.push_back(cloud.colours[i].alpha);
      for (int j = 0; j<4 && indices(j, i) > -1; j++)
      {
        cols.push_back(cloud.colours[indices(j, i)].alpha);
      }
      if (cols.size() == 1)
        cloud.colours[i].red = cloud.colours[i].alpha;
      else 
        cloud.colours[i].red = (uint8_t)ray::median(cols);

      double range = (cloud.ends[i] - cloud.starts[i]).norm();
      double half_range = 100.0;
      double red = (double) cloud.colours[i].red / (1.0 + range / half_range);
      double scale = 2.0;
      cloud.colours[i].red = (uint8_t)std::max(0, std::min(127 + ((int)(0.5 + red*scale) - (int)(split_alpha*scale)), 255));

      // 2. green is cyliinidricality
      Eigen::Vector3d mean = cloud.ends[i];
      int num = 1;
      for (int j = 0; j<search_size && indices(j, i) > -1; j++)
      {
        mean += cloud.ends[indices(j, i)];
        num++;
      }
      mean /= (double)num;
      Eigen::Matrix3d scatter = (cloud.ends[i]-mean)*(cloud.ends[i]-mean).transpose();
      for (int j = 0; j<search_size && indices(j, i) > -1; j++)
      {
        Eigen::Vector3d v = cloud.ends[indices(j, i)]-mean;
        scatter += v*v.transpose();
      }
      scatter /= (double)num;

      double cylind  = 1.0 - 3.0 * std::sqrt(areaMeasure(scatter) / 3.0) / scatter.trace();
      cloud.colours[i].green = (uint8_t)std::max(0.0, 255.0 * std::min(cylind, 1.0));

      // 3. blue is nothing
      cloud.colours[i].blue = 0;
    }    
  }
  if (lit.isSet())
  {
    std::vector<double> curvatures(cloud.ends.size());
    for (int i = 0; i < (int)cloud.ends.size(); i++)
    {
      if (!cloud.rayBounded(i))
        continue;
      double sum_x = 0, sum_y = 0, sum_xy = 0, sum_xx = 0, sum_yy = 0, n = 0;
      for (int j = 0; j < search_size && indices(j, i) > -1; j++)
      {
        int id = indices(j, i);
        Eigen::Vector3d flat = cloud.ends[id] - centroids[i];
        double y = flat.dot(normals[i]);
        flat -= y * normals[i];
        double x = flat.squaredNorm();
        sum_x += x;
        sum_y += y;
        sum_xy += x * y;
        sum_xx += x * x;
        sum_yy += y * y;
        n++;
      }
      const double den = n * sum_xx - sum_x * sum_x;
      if (abs(den) < 1e-8)
        curvatures[i] = 0.0;
      else
        curvatures[i] = (n * sum_xy - sum_x * sum_y) / den;
    }
    Eigen::Vector3d light_dir = Eigen::Vector3d(0.2, 0.4, 1.0).normalized();
    double curve_scale = 4.0;
    for (int i = 0; i < (int)cloud.ends.size(); i++)
    {
      if (!cloud.rayBounded(i))
        continue;
      const double scale1 = 0.5 + 0.5 * normals[i].dot(light_dir);
      const double scale2 = 0.5 - 0.5 * curvatures[i] / curve_scale;
      const double s = 0.25 + 0.75 * ray::clamped((scale1 + scale2) / 2.0, 0.0, 1.0);
      cloud.colours[i].red = (uint8_t)((double)cloud.colours[i].red * s);
      cloud.colours[i].green = (uint8_t)((double)cloud.colours[i].green * s);
      cloud.colours[i].blue = (uint8_t)((double)cloud.colours[i].blue * s);
    }
  }
  cloud.save(out_file);

  return 0;
}
<|MERGE_RESOLUTION|>--- conflicted
+++ resolved
@@ -1,377 +1,354 @@
-// Copyright (c) 2020
-// Commonwealth Scientific and Industrial Research Organisation (CSIRO)
-// ABN 41 687 119 230
-//
-// Author: Thomas Lowe
-#include "raylib/raycloud.h"
-#include "raylib/raycloudwriter.h"
-#include "raylib/rayparse.h"
-#include "raylib/extraction/raysegment.h"
-#define STB_IMAGE_IMPLEMENTATION
-#include "raylib/imageread.h"
-
-#include <stdio.h>
-#include <stdlib.h>
-#include <string.h>
-#include <iostream>
-#include <map>
-#include <nabo/nabo.h>
-
-void usage(int exit_code = 1)
-{
-  std::cout << "Colour the ray cloud, and/or shade it" << std::endl;
-  std::cout << "usage:" << std::endl;
-  std::cout << "raycolour raycloud time          - colour by time (optional on all types)" << std::endl;
-  std::cout << "                   height        - colour by height" << std::endl;
-  std::cout << "                   shape         - colour by geometry shape (r,g,b: spherical, cylinderical, planar)"
-            << std::endl;
-  std::cout << "                   normal        - colour by normal" << std::endl;
-  std::cout << "                   alpha         - colour by alpha channel (which typically represents intensity)"
-            << std::endl;
-  std::cout << "                   alpha 1       - set only alpha channel (zero represents unbounded rays)"
-            << std::endl;
-  std::cout << "                   1,1,1         - set r,g,b" << std::endl;
-<<<<<<< HEAD
-  std::cout << "                   branches      - red and green are lidar intensity and cylindricality respectively, greater for branches than for leaves" << std::endl;
-  std::cout << "                   image planview.png - colour all points from image, stretched to fit the point bounds" << std::endl;
-=======
-  std::cout << "                   image planview.png - colour all points from image, stretched to fit the point bounds"
-            << std::endl;
->>>>>>> 9059268c
-  std::cout << "                         --lit   - shaded (slow on large datasets)" << std::endl;
-  exit(exit_code);
-}
-
-double areaMeasure(const Eigen::Matrix3d &mat)
-{
-  return mat(0,0)*mat(1,1) - mat(0,1)*mat(1,0) + mat(0,0)*mat(2,2) - mat(0,2)*mat(2,0) + mat(1,1)*mat(2,2) - mat(1,2)*mat(2,1);
-}
-
-// shortcut, to place the red green blue spectrum into the RGBA structure
-void spectrumRGB(double value, ray::RGBA &colour)
-{
-  const Eigen::Vector3d col = ray::redGreenBlueSpectrum(value);
-  colour.red = static_cast<uint8_t>(255.0 * col[0]);
-  colour.green = static_cast<uint8_t>(255.0 * col[1]);
-  colour.blue = static_cast<uint8_t>(255.0 * col[2]);
-}
-
-/// Function to colour the cloud from a horizontal projection of a supplied image, stretching to match the cloud bounds.
-void colourFromImage(const std::string &cloud_file, const std::string &image_file, ray::CloudWriter &writer)
-{
-  ray::Cloud::Info info;
-  if (!ray::Cloud::getInfo(cloud_file, info))
-  {
-    usage();
-  }
-  const ray::Cuboid bounds = info.ends_bound;
-  stbi_set_flip_vertically_on_load(1);
-  int width, height, num_channels;
-  unsigned char *image_data = stbi_load(image_file.c_str(), &width, &height, &num_channels, 0);
-  const double width_x = (bounds.max_bound_[0] - bounds.min_bound_[0]) / (double)width;
-  const double width_y = (bounds.max_bound_[1] - bounds.min_bound_[1]) / (double)height;
-  if (std::max(width_x, width_y) > 1.05 * std::min(width_x, width_y))
-  {
-    std::cout << "Warning: image aspect ratio does not match aspect match of point cloud ("
-              << bounds.max_bound_[0] - bounds.min_bound_[0] << " x " << bounds.max_bound_[1] - bounds.min_bound_[1]
-              << ", stretching to fit) " << std::endl;
-  }
-
-  auto colour_from_image = [&bounds, &writer, &image_data, width_x, width_y, width, height, num_channels](
-                             std::vector<Eigen::Vector3d> &starts, std::vector<Eigen::Vector3d> &ends,
-                             std::vector<double> &times, std::vector<ray::RGBA> &colours) {
-    for (size_t i = 0; i < ends.size(); i++)
-    {
-      const int ind0 = static_cast<int>((ends[i][0] - bounds.min_bound_[0]) / width_x);
-      const int ind1 = static_cast<int>((ends[i][1] - bounds.min_bound_[1]) / width_y);
-      const int index = num_channels * (ind0 + width * ind1);
-      colours[i].red = image_data[index];
-      colours[i].green = image_data[index + 1];
-      colours[i].blue = image_data[index + 2];
-    }
-    writer.writeChunk(starts, ends, times, colours);
-  };
-
-  if (!ray::Cloud::read(cloud_file, colour_from_image))
-    usage();
-
-  stbi_image_free(image_data);
-}
-
-// Colours the ray cloud based on the specified arguments
-int main(int argc, char *argv[])
-{
-  ray::FileArgument cloud_file, image_file;
-<<<<<<< HEAD
-  ray::KeyChoice colour_type({"time", "height", "shape", "normal", "alpha", "branches"});
-=======
-  ray::KeyChoice colour_type({ "time", "height", "shape", "normal", "alpha" });
->>>>>>> 9059268c
-  ray::OptionalFlagArgument lit("lit", 'l');
-  ray::Vector3dArgument col(0.0, 1.0);
-  ray::DoubleArgument alpha(0.0, 1.0);
-  ray::TextArgument alpha_text("alpha"), image_text("image");
-  const bool standard_format = ray::parseCommandLine(argc, argv, { &cloud_file, &colour_type }, { &lit });
-  const bool flat_colour = ray::parseCommandLine(argc, argv, { &cloud_file, &col }, { &lit });
-  const bool flat_alpha = ray::parseCommandLine(argc, argv, { &cloud_file, &alpha_text, &alpha }, { &lit });
-  const bool image_format = ray::parseCommandLine(argc, argv, { &cloud_file, &image_text, &image_file }, { &lit });
-  if (!standard_format && !flat_colour && !flat_alpha && !image_format)
-    usage();
-
-<<<<<<< HEAD
-=======
-  const std::string type = colour_type.selectedKey();
->>>>>>> 9059268c
-  std::string in_file = cloud_file.name();
-  const std::string out_file = cloud_file.nameStub() + "_coloured.ply";
-  const std::string type = colour_type.selectedKey();
-  uint8_t split_alpha = 100; 
-
-<<<<<<< HEAD
-  if (type != "shape" && type != "normal" && type != "branches") // chunk loading possible for simple cases
-=======
-  if (type != "shape" && type != "normal")  // chunk loading possible for simple cases
->>>>>>> 9059268c
-  {
-    ray::CloudWriter writer;
-    if (!writer.begin(out_file))
-      usage();
-
-<<<<<<< HEAD
-    auto colour_rays = [flat_colour, flat_alpha, &type, &col, &alpha, &writer, &split_alpha]
-      (std::vector<Eigen::Vector3d> &starts, std::vector<Eigen::Vector3d> &ends, 
-       std::vector<double> &times, std::vector<ray::RGBA> &colours)
-    {
-=======
-    auto colour_rays = [flat_colour, flat_alpha, &type, &col, &alpha, &writer](
-                         std::vector<Eigen::Vector3d> &starts, std::vector<Eigen::Vector3d> &ends,
-                         std::vector<double> &times, std::vector<ray::RGBA> &colours) {
->>>>>>> 9059268c
-      if (flat_colour)
-      {
-        for (auto &colour : colours)
-        {
-          colour.red = (uint8_t)(255.0 * col.value()[0]);
-          colour.green = (uint8_t)(255.0 * col.value()[1]);
-          colour.blue = (uint8_t)(255.0 * col.value()[2]);
-        }
-      }
-      else if (flat_alpha)
-      {
-        for (auto &colour : colours)
-        {
-          colour.alpha = (uint8_t)(255.0 * alpha.value());
-        }
-      }
-      else  // standard_format
-      {
-        if (type == "time")
-        {
-          const double colour_repeat_period = 60.0;  // repeating per minute gives a quick way to assess the scan length
-          for (size_t i = 0; i < ends.size(); i++)
-          {
-            spectrumRGB(times[i] / colour_repeat_period, colours[i]);
-          }
-        }
-        else if (type == "height")
-        {
-          const double wavelength = 10.0;
-          for (size_t i = 0; i < ends.size(); i++)
-          {
-            spectrumRGB(ends[i][2] / wavelength, colours[i]);
-          }
-        }
-        else if (type == "alpha")
-        {
-          for (auto &colour : colours)
-          {
-            const Eigen::Vector3d col_vec = ray::redGreenBlueGradient(colour.alpha / 255.0);
-            colour.red = uint8_t(255.0 * col_vec[0]);
-            colour.green = uint8_t(255.0 * col_vec[1]);
-            colour.blue = uint8_t(255.0 * col_vec[2]);
-          }
-        }
-        else
-          usage();
-      }
-      writer.writeChunk(starts, ends, times, colours);
-    };
-
-    if (image_format)
-    {
-      colourFromImage(cloud_file.name(), image_file.name(), writer);
-    }
-    else if (!ray::Cloud::read(cloud_file.name(), colour_rays))
-    {
-      usage();
-    }
-    writer.end();
-    if (!lit.isSet())
-      return 0;
-    in_file = out_file;  // when lit we have to load again, from the saved output file
-    std::cout << "reopening file for lighting..." << std::endl;
-  }
-
-  // The remainder cannot currently be done with chunk loading
-  ray::Cloud cloud;
-  if (!cloud.load(in_file))
-    usage();
-
-  // what I need is the normal, curvature, eigenvalues, per point.
-  struct Data
-  {
-    Eigen::Vector3d normal;
-    Eigen::Vector3d dimensions;
-    double curvature;
-  };
-  std::vector<Data> data(cloud.ends.size());
-  int search_size = std::min(20, (int)cloud.ends.size() - 1);
-  std::vector<Eigen::Vector3d> centroids;
-  std::vector<Eigen::Vector3d> dimensions;
-  std::vector<Eigen::Vector3d> normals;
-  Eigen::MatrixXi indices;
-  std::vector<Eigen::Vector3d> *cents = NULL, *dims = NULL, *norms = NULL;
-  std::vector<Eigen::Matrix3d> *mats = NULL;
-  Eigen::MatrixXi *inds = NULL;
-  double max_distance = 0.0;
-
-  // what do we want to calculate...
-  bool calc_surfels = true;
-  if (type == "normal")
-    norms = &normals;
-  else if (type == "shape")
-    dims = &dimensions;
-  else if (type == "branches")
-  {
-    inds = &indices;
-    dims = &dimensions;
-  }
-  else
-    calc_surfels = lit.isSet();
-  if (lit.isSet())
-  {
-    norms = &normals;
-    inds = &indices;
-    cents = &centroids;
-  }
-
-  if (calc_surfels)
-    cloud.getSurfels(search_size, cents, norms, dims, mats, inds, max_distance, false);
-  if (type == "shape")
-  {
-    for (int i = 0; i < (int)cloud.ends.size(); i++)
-    {
-      if (!cloud.rayBounded(i))
-        continue;
-      const double sphericity = dimensions[i][0] / dimensions[i][2];
-      const double cylindricality = 1.0 - dimensions[i][1] / dimensions[i][2];
-      const double planarity = 1.0 - dimensions[i][0] / dimensions[i][1];
-      cloud.colours[i].red = (uint8_t)(255.0 * sphericity);//(0.3 + 0.7 * sphericity));
-      cloud.colours[i].green = (uint8_t)(255.0 * cylindricality);//(0.3 + 0.7 * cylindricality));
-      cloud.colours[i].blue = (uint8_t)(255.0 * planarity);//(0.3 + 0.7 * planarity));
-    }
-  }
-  else if (type == "normal")
-  {
-    for (int i = 0; i < (int)cloud.ends.size(); i++)
-    {
-      if (!cloud.rayBounded(i))
-        continue;
-      cloud.colours[i].red = (uint8_t)(255.0 * (0.5 + 0.5 * normals[i][0]));
-      cloud.colours[i].green = (uint8_t)(255.0 * (0.5 + 0.5 * normals[i][1]));
-      cloud.colours[i].blue = (uint8_t)(255.0 * (0.5 + 0.5 * normals[i][2]));
-    }
-  }
-  else if (type == "branches")
-  {
-    std::vector<uint8_t> cols;
-    for (int i = 0; i < (int)cloud.ends.size(); i++)
-    {
-      // 1. red is median alpha value, rescaled
-      cols.clear();
-      cols.push_back(cloud.colours[i].alpha);
-      for (int j = 0; j<4 && indices(j, i) > -1; j++)
-      {
-        cols.push_back(cloud.colours[indices(j, i)].alpha);
-      }
-      if (cols.size() == 1)
-        cloud.colours[i].red = cloud.colours[i].alpha;
-      else 
-        cloud.colours[i].red = (uint8_t)ray::median(cols);
-
-      double range = (cloud.ends[i] - cloud.starts[i]).norm();
-      double half_range = 100.0;
-      double red = (double) cloud.colours[i].red / (1.0 + range / half_range);
-      double scale = 2.0;
-      cloud.colours[i].red = (uint8_t)std::max(0, std::min(127 + ((int)(0.5 + red*scale) - (int)(split_alpha*scale)), 255));
-
-      // 2. green is cyliinidricality
-      Eigen::Vector3d mean = cloud.ends[i];
-      int num = 1;
-      for (int j = 0; j<search_size && indices(j, i) > -1; j++)
-      {
-        mean += cloud.ends[indices(j, i)];
-        num++;
-      }
-      mean /= (double)num;
-      Eigen::Matrix3d scatter = (cloud.ends[i]-mean)*(cloud.ends[i]-mean).transpose();
-      for (int j = 0; j<search_size && indices(j, i) > -1; j++)
-      {
-        Eigen::Vector3d v = cloud.ends[indices(j, i)]-mean;
-        scatter += v*v.transpose();
-      }
-      scatter /= (double)num;
-
-      double cylind  = 1.0 - 3.0 * std::sqrt(areaMeasure(scatter) / 3.0) / scatter.trace();
-      cloud.colours[i].green = (uint8_t)std::max(0.0, 255.0 * std::min(cylind, 1.0));
-
-      // 3. blue is nothing
-      cloud.colours[i].blue = 0;
-    }    
-  }
-  if (lit.isSet())
-  {
-    std::vector<double> curvatures(cloud.ends.size());
-    for (int i = 0; i < (int)cloud.ends.size(); i++)
-    {
-      if (!cloud.rayBounded(i))
-        continue;
-      double sum_x = 0, sum_y = 0, sum_xy = 0, sum_xx = 0, sum_yy = 0, n = 0;
-      for (int j = 0; j < search_size && indices(j, i) > -1; j++)
-      {
-        int id = indices(j, i);
-        Eigen::Vector3d flat = cloud.ends[id] - centroids[i];
-        double y = flat.dot(normals[i]);
-        flat -= y * normals[i];
-        double x = flat.squaredNorm();
-        sum_x += x;
-        sum_y += y;
-        sum_xy += x * y;
-        sum_xx += x * x;
-        sum_yy += y * y;
-        n++;
-      }
-      const double den = n * sum_xx - sum_x * sum_x;
-      if (abs(den) < 1e-8)
-        curvatures[i] = 0.0;
-      else
-        curvatures[i] = (n * sum_xy - sum_x * sum_y) / den;
-    }
-    Eigen::Vector3d light_dir = Eigen::Vector3d(0.2, 0.4, 1.0).normalized();
-    double curve_scale = 4.0;
-    for (int i = 0; i < (int)cloud.ends.size(); i++)
-    {
-      if (!cloud.rayBounded(i))
-        continue;
-      const double scale1 = 0.5 + 0.5 * normals[i].dot(light_dir);
-      const double scale2 = 0.5 - 0.5 * curvatures[i] / curve_scale;
-      const double s = 0.25 + 0.75 * ray::clamped((scale1 + scale2) / 2.0, 0.0, 1.0);
-      cloud.colours[i].red = (uint8_t)((double)cloud.colours[i].red * s);
-      cloud.colours[i].green = (uint8_t)((double)cloud.colours[i].green * s);
-      cloud.colours[i].blue = (uint8_t)((double)cloud.colours[i].blue * s);
-    }
-  }
-  cloud.save(out_file);
-
-  return 0;
-}
+// Copyright (c) 2020
+// Commonwealth Scientific and Industrial Research Organisation (CSIRO)
+// ABN 41 687 119 230
+//
+// Author: Thomas Lowe
+#include "raylib/raycloud.h"
+#include "raylib/raycloudwriter.h"
+#include "raylib/rayparse.h"
+#include "raylib/extraction/raysegment.h"
+#define STB_IMAGE_IMPLEMENTATION
+#include "raylib/imageread.h"
+
+#include <stdio.h>
+#include <stdlib.h>
+#include <string.h>
+#include <iostream>
+#include <map>
+#include <nabo/nabo.h>
+
+void usage(int exit_code = 1)
+{
+  std::cout << "Colour the ray cloud, and/or shade it" << std::endl;
+  std::cout << "usage:" << std::endl;
+  std::cout << "raycolour raycloud time          - colour by time (optional on all types)" << std::endl;
+  std::cout << "                   height        - colour by height" << std::endl;
+  std::cout << "                   shape         - colour by geometry shape (r,g,b: spherical, cylinderical, planar)"
+            << std::endl;
+  std::cout << "                   normal        - colour by normal" << std::endl;
+  std::cout << "                   alpha         - colour by alpha channel (which typically represents intensity)"
+            << std::endl;
+  std::cout << "                   alpha 1       - set only alpha channel (zero represents unbounded rays)"
+            << std::endl;
+  std::cout << "                   1,1,1         - set r,g,b" << std::endl;
+  std::cout << "                   branches      - red and green are lidar intensity and cylindricality respectively, greater for branches than for leaves" << std::endl;
+  std::cout << "                   image planview.png - colour all points from image, stretched to fit the point bounds" << std::endl;
+  std::cout << "                         --lit   - shaded (slow on large datasets)" << std::endl;
+  exit(exit_code);
+}
+
+double areaMeasure(const Eigen::Matrix3d &mat)
+{
+  return mat(0,0)*mat(1,1) - mat(0,1)*mat(1,0) + mat(0,0)*mat(2,2) - mat(0,2)*mat(2,0) + mat(1,1)*mat(2,2) - mat(1,2)*mat(2,1);
+}
+
+// shortcut, to place the red green blue spectrum into the RGBA structure
+void spectrumRGB(double value, ray::RGBA &colour)
+{
+  const Eigen::Vector3d col = ray::redGreenBlueSpectrum(value);
+  colour.red = static_cast<uint8_t>(255.0 * col[0]);
+  colour.green = static_cast<uint8_t>(255.0 * col[1]);
+  colour.blue = static_cast<uint8_t>(255.0 * col[2]);
+}
+
+/// Function to colour the cloud from a horizontal projection of a supplied image, stretching to match the cloud bounds.
+void colourFromImage(const std::string &cloud_file, const std::string &image_file, ray::CloudWriter &writer)
+{
+  ray::Cloud::Info info;
+  if (!ray::Cloud::getInfo(cloud_file, info))
+  {
+    usage();
+  }
+  const ray::Cuboid bounds = info.ends_bound;
+  stbi_set_flip_vertically_on_load(1);
+  int width, height, num_channels;
+  unsigned char *image_data = stbi_load(image_file.c_str(), &width, &height, &num_channels, 0);
+  const double width_x = (bounds.max_bound_[0] - bounds.min_bound_[0]) / (double)width;
+  const double width_y = (bounds.max_bound_[1] - bounds.min_bound_[1]) / (double)height;
+  if (std::max(width_x, width_y) > 1.05 * std::min(width_x, width_y))
+  {
+    std::cout << "Warning: image aspect ratio does not match aspect match of point cloud ("
+              << bounds.max_bound_[0] - bounds.min_bound_[0] << " x " << bounds.max_bound_[1] - bounds.min_bound_[1]
+              << ", stretching to fit) " << std::endl;
+  }
+
+  auto colour_from_image = [&bounds, &writer, &image_data, width_x, width_y, width, height, num_channels](
+                             std::vector<Eigen::Vector3d> &starts, std::vector<Eigen::Vector3d> &ends,
+                             std::vector<double> &times, std::vector<ray::RGBA> &colours) {
+    for (size_t i = 0; i < ends.size(); i++)
+    {
+      const int ind0 = static_cast<int>((ends[i][0] - bounds.min_bound_[0]) / width_x);
+      const int ind1 = static_cast<int>((ends[i][1] - bounds.min_bound_[1]) / width_y);
+      const int index = num_channels * (ind0 + width * ind1);
+      colours[i].red = image_data[index];
+      colours[i].green = image_data[index + 1];
+      colours[i].blue = image_data[index + 2];
+    }
+    writer.writeChunk(starts, ends, times, colours);
+  };
+
+  if (!ray::Cloud::read(cloud_file, colour_from_image))
+    usage();
+
+  stbi_image_free(image_data);
+}
+
+// Colours the ray cloud based on the specified arguments
+int main(int argc, char *argv[])
+{
+  ray::FileArgument cloud_file, image_file;
+  ray::KeyChoice colour_type({"time", "height", "shape", "normal", "alpha", "branches"});
+  ray::OptionalFlagArgument lit("lit", 'l');
+  ray::Vector3dArgument col(0.0, 1.0);
+  ray::DoubleArgument alpha(0.0, 1.0);
+  ray::TextArgument alpha_text("alpha"), image_text("image");
+  const bool standard_format = ray::parseCommandLine(argc, argv, { &cloud_file, &colour_type }, { &lit });
+  const bool flat_colour = ray::parseCommandLine(argc, argv, { &cloud_file, &col }, { &lit });
+  const bool flat_alpha = ray::parseCommandLine(argc, argv, { &cloud_file, &alpha_text, &alpha }, { &lit });
+  const bool image_format = ray::parseCommandLine(argc, argv, { &cloud_file, &image_text, &image_file }, { &lit });
+  if (!standard_format && !flat_colour && !flat_alpha && !image_format)
+    usage();
+
+  std::string in_file = cloud_file.name();
+  const std::string out_file = cloud_file.nameStub() + "_coloured.ply";
+  const std::string type = colour_type.selectedKey();
+  uint8_t split_alpha = 100; 
+
+  if (type != "shape" && type != "normal" && type != "branches") // chunk loading possible for simple cases
+  {
+    ray::CloudWriter writer;
+    if (!writer.begin(out_file))
+      usage();
+
+    auto colour_rays = [flat_colour, flat_alpha, &type, &col, &alpha, &writer, &split_alpha]
+      (std::vector<Eigen::Vector3d> &starts, std::vector<Eigen::Vector3d> &ends, 
+       std::vector<double> &times, std::vector<ray::RGBA> &colours)
+    {
+      if (flat_colour)
+      {
+        for (auto &colour : colours)
+        {
+          colour.red = (uint8_t)(255.0 * col.value()[0]);
+          colour.green = (uint8_t)(255.0 * col.value()[1]);
+          colour.blue = (uint8_t)(255.0 * col.value()[2]);
+        }
+      }
+      else if (flat_alpha)
+      {
+        for (auto &colour : colours)
+        {
+          colour.alpha = (uint8_t)(255.0 * alpha.value());
+        }
+      }
+      else  // standard_format
+      {
+        if (type == "time")
+        {
+          const double colour_repeat_period = 60.0;  // repeating per minute gives a quick way to assess the scan length
+          for (size_t i = 0; i < ends.size(); i++)
+          {
+            spectrumRGB(times[i] / colour_repeat_period, colours[i]);
+          }
+        }
+        else if (type == "height")
+        {
+          const double wavelength = 10.0;
+          for (size_t i = 0; i < ends.size(); i++)
+          {
+            spectrumRGB(ends[i][2] / wavelength, colours[i]);
+          }
+        }
+        else if (type == "alpha")
+        {
+          for (auto &colour : colours)
+          {
+            const Eigen::Vector3d col_vec = ray::redGreenBlueGradient(colour.alpha / 255.0);
+            colour.red = uint8_t(255.0 * col_vec[0]);
+            colour.green = uint8_t(255.0 * col_vec[1]);
+            colour.blue = uint8_t(255.0 * col_vec[2]);
+          }
+        }
+        else
+          usage();
+      }
+      writer.writeChunk(starts, ends, times, colours);
+    };
+
+    if (image_format)
+    {
+      colourFromImage(cloud_file.name(), image_file.name(), writer);
+    }
+    else if (!ray::Cloud::read(cloud_file.name(), colour_rays))
+    {
+      usage();
+    }
+    writer.end();
+    if (!lit.isSet())
+      return 0;
+    in_file = out_file;  // when lit we have to load again, from the saved output file
+    std::cout << "reopening file for lighting..." << std::endl;
+  }
+
+  // The remainder cannot currently be done with chunk loading
+  ray::Cloud cloud;
+  if (!cloud.load(in_file))
+    usage();
+
+  // what I need is the normal, curvature, eigenvalues, per point.
+  struct Data
+  {
+    Eigen::Vector3d normal;
+    Eigen::Vector3d dimensions;
+    double curvature;
+  };
+  std::vector<Data> data(cloud.ends.size());
+  int search_size = std::min(20, (int)cloud.ends.size() - 1);
+  std::vector<Eigen::Vector3d> centroids;
+  std::vector<Eigen::Vector3d> dimensions;
+  std::vector<Eigen::Vector3d> normals;
+  Eigen::MatrixXi indices;
+  std::vector<Eigen::Vector3d> *cents = NULL, *dims = NULL, *norms = NULL;
+  std::vector<Eigen::Matrix3d> *mats = NULL;
+  Eigen::MatrixXi *inds = NULL;
+  double max_distance = 0.0;
+
+  // what do we want to calculate...
+  bool calc_surfels = true;
+  if (type == "normal")
+    norms = &normals;
+  else if (type == "shape")
+    dims = &dimensions;
+  else if (type == "branches")
+  {
+    inds = &indices;
+    dims = &dimensions;
+  }
+  else
+    calc_surfels = lit.isSet();
+  if (lit.isSet())
+  {
+    norms = &normals;
+    inds = &indices;
+    cents = &centroids;
+  }
+
+  if (calc_surfels)
+    cloud.getSurfels(search_size, cents, norms, dims, mats, inds, max_distance, false);
+  if (type == "shape")
+  {
+    for (int i = 0; i < (int)cloud.ends.size(); i++)
+    {
+      if (!cloud.rayBounded(i))
+        continue;
+      const double sphericity = dimensions[i][0] / dimensions[i][2];
+      const double cylindricality = 1.0 - dimensions[i][1] / dimensions[i][2];
+      const double planarity = 1.0 - dimensions[i][0] / dimensions[i][1];
+      cloud.colours[i].red = (uint8_t)(255.0 * sphericity);//(0.3 + 0.7 * sphericity));
+      cloud.colours[i].green = (uint8_t)(255.0 * cylindricality);//(0.3 + 0.7 * cylindricality));
+      cloud.colours[i].blue = (uint8_t)(255.0 * planarity);//(0.3 + 0.7 * planarity));
+    }
+  }
+  else if (type == "normal")
+  {
+    for (int i = 0; i < (int)cloud.ends.size(); i++)
+    {
+      if (!cloud.rayBounded(i))
+        continue;
+      cloud.colours[i].red = (uint8_t)(255.0 * (0.5 + 0.5 * normals[i][0]));
+      cloud.colours[i].green = (uint8_t)(255.0 * (0.5 + 0.5 * normals[i][1]));
+      cloud.colours[i].blue = (uint8_t)(255.0 * (0.5 + 0.5 * normals[i][2]));
+    }
+  }
+  else if (type == "branches")
+  {
+    std::vector<uint8_t> cols;
+    for (int i = 0; i < (int)cloud.ends.size(); i++)
+    {
+      // 1. red is median alpha value, rescaled
+      cols.clear();
+      cols.push_back(cloud.colours[i].alpha);
+      for (int j = 0; j<4 && indices(j, i) > -1; j++)
+      {
+        cols.push_back(cloud.colours[indices(j, i)].alpha);
+      }
+      if (cols.size() == 1)
+        cloud.colours[i].red = cloud.colours[i].alpha;
+      else 
+        cloud.colours[i].red = (uint8_t)ray::median(cols);
+
+      double range = (cloud.ends[i] - cloud.starts[i]).norm();
+      double half_range = 100.0;
+      double red = (double) cloud.colours[i].red / (1.0 + range / half_range);
+      double scale = 2.0;
+      cloud.colours[i].red = (uint8_t)std::max(0, std::min(127 + ((int)(0.5 + red*scale) - (int)(split_alpha*scale)), 255));
+
+      // 2. green is cyliinidricality
+      Eigen::Vector3d mean = cloud.ends[i];
+      int num = 1;
+      for (int j = 0; j<search_size && indices(j, i) > -1; j++)
+      {
+        mean += cloud.ends[indices(j, i)];
+        num++;
+      }
+      mean /= (double)num;
+      Eigen::Matrix3d scatter = (cloud.ends[i]-mean)*(cloud.ends[i]-mean).transpose();
+      for (int j = 0; j<search_size && indices(j, i) > -1; j++)
+      {
+        Eigen::Vector3d v = cloud.ends[indices(j, i)]-mean;
+        scatter += v*v.transpose();
+      }
+      scatter /= (double)num;
+
+      double cylind  = 1.0 - 3.0 * std::sqrt(areaMeasure(scatter) / 3.0) / scatter.trace();
+      cloud.colours[i].green = (uint8_t)std::max(0.0, 255.0 * std::min(cylind, 1.0));
+
+      // 3. blue is nothing
+      cloud.colours[i].blue = 0;
+    }    
+  }
+  if (lit.isSet())
+  {
+    std::vector<double> curvatures(cloud.ends.size());
+    for (int i = 0; i < (int)cloud.ends.size(); i++)
+    {
+      if (!cloud.rayBounded(i))
+        continue;
+      double sum_x = 0, sum_y = 0, sum_xy = 0, sum_xx = 0, sum_yy = 0, n = 0;
+      for (int j = 0; j < search_size && indices(j, i) > -1; j++)
+      {
+        int id = indices(j, i);
+        Eigen::Vector3d flat = cloud.ends[id] - centroids[i];
+        double y = flat.dot(normals[i]);
+        flat -= y * normals[i];
+        double x = flat.squaredNorm();
+        sum_x += x;
+        sum_y += y;
+        sum_xy += x * y;
+        sum_xx += x * x;
+        sum_yy += y * y;
+        n++;
+      }
+      const double den = n * sum_xx - sum_x * sum_x;
+      if (abs(den) < 1e-8)
+        curvatures[i] = 0.0;
+      else
+        curvatures[i] = (n * sum_xy - sum_x * sum_y) / den;
+    }
+    Eigen::Vector3d light_dir = Eigen::Vector3d(0.2, 0.4, 1.0).normalized();
+    double curve_scale = 4.0;
+    for (int i = 0; i < (int)cloud.ends.size(); i++)
+    {
+      if (!cloud.rayBounded(i))
+        continue;
+      const double scale1 = 0.5 + 0.5 * normals[i].dot(light_dir);
+      const double scale2 = 0.5 - 0.5 * curvatures[i] / curve_scale;
+      const double s = 0.25 + 0.75 * ray::clamped((scale1 + scale2) / 2.0, 0.0, 1.0);
+      cloud.colours[i].red = (uint8_t)((double)cloud.colours[i].red * s);
+      cloud.colours[i].green = (uint8_t)((double)cloud.colours[i].green * s);
+      cloud.colours[i].blue = (uint8_t)((double)cloud.colours[i].blue * s);
+    }
+  }
+  cloud.save(out_file);
+
+  return 0;
+}