// Copyright (c) 2020
// Commonwealth Scientific and Industrial Research Organisation (CSIRO)
// ABN 41 687 119 230
//
// Author: Thomas Lowe
#include "raylib/extraction/rayclusters.h"
#include "raylib/extraction/rayforest.h"
#include "raylib/extraction/rayterrain.h"
#include "raylib/extraction/raytrees.h"
#include "raylib/extraction/raytrunks.h"
#include "raylib/extraction/rayleaves.h"
#include "raylib/extraction/raydensegrid.h"
#include "raylib/raycloud.h"
#include "raylib/rayforestgen.h"
#include "raylib/rayforeststructure.h"
#include "raylib/raymesh.h"
#include "raylib/rayparse.h"
#include "raylib/rayply.h"

#include <cstdio>
#include <cstdlib>
#include <cstring>
#include <iostream>

static std::string extract_type;

void usage(int exit_code = 1)
{
  const bool none = extract_type != "terrain" && extract_type != "trunks" && extract_type != "forest" && extract_type != "trees" && extract_type != "leaves";
  // clang-format off
  std::cout << "Extract natural features into a text file or mesh file" << std::endl;
  std::cout << "usage:" << std::endl;
<<<<<<< HEAD
  std::cout << "rayextract terrain cloud.ply                - extract terrain undersurface to mesh. Slow, so consider decimating first." << std::endl;
  std::cout << "                            --gradient 1    - maximum gradient counted as terrain" << std::endl;
  std::cout << "rayextract trunks cloud.ply                 - extract tree trunk base locations and radii to text file" << std::endl;
  std::cout << "                            --exclude_rays  - does not use rays to exclude candidates with rays passing through" << std::endl;
  std::cout << "rayextract forest cloud.ply                 - extracts tree locations, radii and heights to file" << std::endl;
  std::cout << "                            --ground ground_mesh.ply - ground mesh file (otherwise assume flat)" << std::endl; 
  std::cout << "                            --trunks cloud_trunks.txt - known tree trunks file" << std::endl;
  std::cout << "                            --width 0.25    - grid cell width" << std::endl;
  std::cout << "                            --smooth 15     - canopy smooth iterations, higher for rough canopies" << std::endl;
  std::cout << "                            --drop_ratio 0.1- here a drop of 10% in canopy height is classed as separate trees" << std::endl;
  std::cout << "rayextract trees cloud.ply ground_mesh.ply  - estimate trees, and save to text file, mesh file, and segmented (coloured per-tree) cloud" << std::endl;
  std::cout << "                            --max_diameter 0.9   - (-m) maximum trunk diameter in segmenting trees" << std::endl;
  std::cout << "                            --crop_length 1.0    - (-p) crops small branches to this distance from end" << std::endl;
  std::cout << "                            --distance_limit 1   - (-d) maximum distance between neighbour points in a tree" << std::endl;
  std::cout << "                            --height_min 2       - (-h) minimum height counted as a tree" << std::endl;
  std::cout << "                            --girth_height_ratio 0.08 - (-l) the amount up tree's height to estimate trunk girth" << std::endl;
  std::cout << "                            --global_taper 0.024 - (-a) force a taper value (diameter per length) for trees under global_taper_factor of max tree height. Use 0 to estimate global taper from the data" << std::endl;
  std::cout << "                            --global_taper_factor 0.3- (-o) 1 estimates same taper for whole scan, 0 is per-tree tapering. Like a soft cutoff at this amount of max tree height" << std::endl;
  std::cout << "                            --gravity_factor 0.3 - (-f) larger values preference vertical trees" << std::endl;
  std::cout << "                            --branch_segmentation- (-b) _segmented.ply is per branch segment" << std::endl;
  std::cout << "                            --grid_width         - (-w) crops results assuming cloud has been gridded with given width" << std::endl;
  std::cout << "                            (for internal constants -c -g -s see source file rayextract)" << std::endl;
// These are the internal parameters that I don't expose as they are 'advanced' only, you shouldn't need to adjust them
//  std::cout << "                            --cylinder_length_to_width 4- (-c) how slender the cylinders are" << std::endl;
//  std::cout << "                            --gap_ratio 0.016    - (-g) will split for lateral gaps at this multiple of branch length" << std::endl;
//  std::cout << "                            --span_ratio 4.5     - (-s) will split when branch width spans this multiple of radius" << std::endl;
  std::cout << "rayextract leaves cloud.ply trees.txt            - reconstruct the leaf locations coming from the specified tree structures, and save to text file" << std::endl;
  std::cout << "                            --leaf_mesh mesh.ply - mesh for each leaf. Should have its centre at 0,0,0, be along the y axis, with first vertex at the stalk connection" << std::endl;
  std::cout << "                            --leaf_area 0.002    - area for each leaf." << std::endl;
  std::cout << "                            --leaf_droop 0.1     - drop per square horizontal distance." << std::endl;
  std::cout << "                            --stalks             - include stalks to closest branch." << std::endl;
  std::cout << "                                 --verbose  - extra debug output." << std::endl;
  std::cout << "rayextract grid cloud.ply" << std::endl;
  std::cout << "                            --voxel_size " << std::endl;
  std::cout << "                            --verbose  - extra debug output." << std::endl;
=======
  if (extract_type == "terrain" || none)
  {
    std::cout << "rayextract terrain cloud.ply                - extract terrain undersurface to mesh. Slow, so consider decimating first." << std::endl;
    std::cout << "                            --gradient 1    - maximum gradient counted as terrain" << std::endl;
  }
  if (extract_type == "trunks" || none)
  {
    std::cout << "rayextract trunks cloud.ply                 - extract tree trunk base locations and radii to text file" << std::endl;
    std::cout << "                            --exclude_rays  - does not use rays to exclude candidates with rays passing through" << std::endl;
  }
  if (extract_type == "forest" || none)
  {
    std::cout << "rayextract forest cloud.ply                 - extracts tree locations, radii and heights to file" << std::endl;
    std::cout << "                            --ground ground_mesh.ply - ground mesh file (otherwise assume flat)" << std::endl; 
    std::cout << "                            --trunks cloud_trunks.txt - known tree trunks file" << std::endl;
    std::cout << "                            --width 0.25    - grid cell width" << std::endl;
    std::cout << "                            --smooth 15     - canopy smooth iterations, higher for rough canopies" << std::endl;
    std::cout << "                            --drop_ratio 0.1- here a drop of 10% in canopy height is classed as separate trees" << std::endl;
  }
  if (extract_type == "trees" || none)
  {
    std::cout << "rayextract trees cloud.ply ground_mesh.ply  - estimate trees, and save to text file, mesh file, and segmented (coloured per-tree) cloud. Use TreeTools (github) to manipulate text file." << std::endl;
    std::cout << "                            --max_diameter 0.9   - (-m) maximum trunk diameter in segmenting trees" << std::endl;
    std::cout << "                            --crop_length 1.0    - (-p) crops small branches to this distance from end" << std::endl;
    std::cout << "                            --distance_limit 1   - (-d) maximum distance between neighbour points in a tree" << std::endl;
    std::cout << "                            --height_min 2       - (-h) minimum height counted as a tree" << std::endl;
    std::cout << "                            --girth_height_ratio 0.12 - (-i) the amount up tree's height to estimate trunk girth" << std::endl;
    std::cout << "                            --global_taper 0.024 - (-a) force a taper value (diameter per length) for trees under global_taper_factor of max tree height. Use 0 to estimate global taper from the data" << std::endl;
    std::cout << "                            --global_taper_factor 0.3- (-o) 1 estimates same taper for whole scan, 0 is per-tree tapering. Like a soft cutoff at this amount of max tree height" << std::endl;
    std::cout << "                            --gravity_factor 0.3 - (-f) larger values preference vertical trees" << std::endl;
    std::cout << "                            --branch_segmentation- (-b) _segmented.ply is per branch segment" << std::endl;
    std::cout << "                            --grid_width 10      - (-w) crops results assuming cloud has been gridded with given width" << std::endl;
    std::cout << "                            --use_rays           - (-u) use rays to reduce trunk radius overestimation in noisy cloud data" << std::endl;
    std::cout << "                            (for internal constants -c -g -s see source file rayextract)" << std::endl;
  // These are the internal parameters that I don't expose as they are 'advanced' only, you shouldn't need to adjust them
  //  std::cout << "                            --cylinder_length_to_width 4- (-c) how slender the cylinders are" << std::endl;
  //  std::cout << "                            --gap_ratio 0.016    - (-g) will split for lateral gaps at this multiple of branch length" << std::endl;
  //  std::cout << "                            --span_ratio 4.5     - (-s) will split when branch width spans this multiple of radius" << std::endl;
  }
  if (extract_type == "leaves" || none)
  {
    std::cout << "rayextract leaves cloud.ply trees.txt            - reconstruct the leaf locations coming from the specified tree structures, and save to text file" << std::endl;
    std::cout << "                            --leaf mesh.ply      - mesh for each leaf. Should have its centre at 0,0,0, be along the y axis, with first vertex at the stalk connection" << std::endl;
    std::cout << "                            --leaf image.png     - make leaf from the image, assuming it uses its alpha channel (loads in cloudompare but not meshlab)" << std::endl;
    std::cout << "                            --leaf_area 0.002    - area for each leaf." << std::endl;
    std::cout << "                            --leaf_droop 0.1     - drop per square horizontal distance." << std::endl;
    std::cout << "                            --stalks             - include stalks to closest branch." << std::endl;
    std::cout << "                                 --verbose  - extra debug output." << std::endl;
  }
>>>>>>> 53690306
  // clang-format on
  exit(exit_code);
}


/// extracts natural features from a scene
int rayExtract(int argc, char *argv[])
{
<<<<<<< HEAD
  ray::FileArgument cloud_file, mesh_file, trunks_file, trees_file, leaf_mesh;
  ray::TextArgument forest("forest"), trees("trees"), trunks("trunks"), terrain("terrain"), leaves("leaves"), grid("grid");
=======
  if (argc > 1)
  {
    extract_type = std::string(argv[1]);
  }
  ray::FileArgument cloud_file, mesh_file, trunks_file, trees_file, leaf_file;
  ray::TextArgument forest("forest"), trees("trees"), trunks("trunks"), terrain("terrain"), leaves("leaves");
>>>>>>> 53690306
  ray::OptionalKeyValueArgument groundmesh_option("ground", 'g', &mesh_file);
  ray::OptionalKeyValueArgument trunks_option("trunks", 't', &trunks_file);
  ray::DoubleArgument gradient(0.001, 1000.0, 1.0), global_taper(0.0, 1.0), global_taper_factor(0.0, 1.0);
  ray::OptionalKeyValueArgument gradient_option("gradient", 'g', &gradient);
  ray::OptionalFlagArgument exclude_rays("exclude_rays", 'e'), segment_branches("branch_segmentation", 'b'), stalks("stalks", 's'), use_rays("use_rays", 'u');
  ray::DoubleArgument width(0.01, 10.0, 0.25), drop(0.001, 1.0), max_gradient(0.01, 5.0), min_gradient(0.01, 5.0);

  ray::DoubleArgument max_diameter(0.01, 100.0), distance_limit(0.01, 10.0), height_min(0.01, 1000.0),
    min_diameter(0.01, 100.0), leaf_area(0.00001, 1.0, 0.002), leaf_droop(0.0, 10.0, 0.1), crop_length(0.01, 100.0);;
  ray::DoubleArgument girth_height_ratio(0.001, 0.5), length_to_radius(0.01, 10000.0), cylinder_length_to_width(0.1, 20.0), gap_ratio(0.01, 10.0),
    span_ratio(0.01, 10.0);
  ray::DoubleArgument gravity_factor(0.0, 100.0), grid_width(1.0, 100000.0),
    grid_overlap(0.0, 0.9);
  ray::DoubleArgument voxel_size(0.1, 10);
  ray::OptionalKeyValueArgument max_diameter_option("max_diameter", 'm', &max_diameter);
  ray::OptionalKeyValueArgument crop_length_option("crop_length", 'n', &crop_length);
  ray::OptionalKeyValueArgument distance_limit_option("distance_limit", 'd', &distance_limit);
  ray::OptionalKeyValueArgument height_min_option("height_min", 'h', &height_min);
  ray::OptionalKeyValueArgument girth_height_ratio_option("girth_height_ratio", 'i', &girth_height_ratio);
  ray::OptionalKeyValueArgument cylinder_length_to_width_option("cylinder_length_to_width", 'c',
                                                                &cylinder_length_to_width);
  ray::OptionalKeyValueArgument gap_ratio_option("gap_ratio", 'g', &gap_ratio);
  ray::OptionalKeyValueArgument span_ratio_option("span_ratio", 's', &span_ratio);
  ray::OptionalKeyValueArgument gravity_factor_option("gravity_factor", 'f', &gravity_factor);
  ray::OptionalKeyValueArgument grid_width_option("grid_width", 'w', &grid_width);
  ray::OptionalKeyValueArgument global_taper_option("global_taper", 'a', &global_taper);
  ray::OptionalKeyValueArgument global_taper_factor_option("global_taper_factor", 'o', &global_taper_factor);
  ray::OptionalKeyValueArgument leaf_mesh_option("leaf_mesh", 'm', &leaf_mesh);
  ray::OptionalKeyValueArgument leaf_area_option("leaf_area", 'a', &leaf_area);
  ray::OptionalKeyValueArgument leaf_droop_option("leaf_droop", 'd', &leaf_droop);
  ray::OptionalKeyValueArgument voxel_size_option("voxel_size", 'vs', &voxel_size);

  ray::IntArgument smooth(0, 50);
  ray::OptionalKeyValueArgument width_option("width", 'w', &width), smooth_option("smooth", 's', &smooth),
    drop_option("drop_ratio", 'd', &drop);

  ray::OptionalFlagArgument verbose("verbose", 'v');

  bool extract_terrain = ray::parseCommandLine(argc, argv, { &terrain, &cloud_file }, { &gradient_option, &verbose });
  bool extract_trunks = ray::parseCommandLine(argc, argv, { &trunks, &cloud_file }, { &exclude_rays, &verbose });
  bool extract_forest = ray::parseCommandLine(
    argc, argv, { &forest, &cloud_file },
    { &groundmesh_option, &trunks_option, &width_option, &smooth_option, &drop_option, &verbose });
  bool extract_trees = ray::parseCommandLine(
    argc, argv, { &trees, &cloud_file, &mesh_file },
    { &max_diameter_option, &distance_limit_option, &height_min_option, &crop_length_option, &girth_height_ratio_option,
      &cylinder_length_to_width_option, &gap_ratio_option, &span_ratio_option, &gravity_factor_option,
<<<<<<< HEAD
      &segment_branches, &grid_width_option, &global_taper_option, &global_taper_factor_option, &verbose });
  bool extract_leaves = ray::parseCommandLine(argc, argv, { &leaves, &cloud_file, &trees_file }, { &leaf_mesh_option, &leaf_area_option, &leaf_droop_option, &stalks });
  bool extract_grid = ray::parseCommandLine(argc, argv, { &grid, &cloud_file }, { &voxel_size_option, &verbose });
  if (!extract_trunks && !extract_forest && !extract_terrain && !extract_trees && !extract_leaves && !extract_grid)
=======
      &segment_branches, &grid_width_option, &global_taper_option, &global_taper_factor_option, &use_rays, &verbose });
  bool extract_leaves = ray::parseCommandLine(argc, argv, { &leaves, &cloud_file, &trees_file }, { &leaf_option, &leaf_area_option, &leaf_droop_option, &stalks });


  if (!extract_trunks && !extract_forest && !extract_terrain && !extract_trees && !extract_leaves)
>>>>>>> 53690306
  {
    usage();
  }
  // finds cylindrical trunks in the data and saves them to an _trunks.txt file
  if (extract_trunks)
  {
    ray::Cloud cloud;
    if (!cloud.load(cloud_file.name()))
    {
      usage(true);
    }
    Eigen::Vector3d offset = cloud.removeStartPos();

    const double radius = 0.1;  // ~ /2 up to *2. So tree diameters 10 cm up to 40 cm
    ray::Trunks trunks(cloud, offset, radius, verbose.isSet(), exclude_rays.isSet());
    trunks.save(cloud_file.nameStub() + "_trunks.txt", offset);
  }
  // finds full tree structures (piecewise cylindrical representation) and saves to file
  else if (extract_trees)
  {
    ray::Cloud cloud;
    const int min_num_rays = 40;
    if (!cloud.load(cloud_file.name(), true, min_num_rays))
    {
      usage(true);
    }
    Eigen::Vector3d offset = cloud.removeStartPos();

    ray::Mesh mesh;
    if (!ray::readPlyMesh(mesh_file.name(), mesh))
    {
      usage(true);
    }
    mesh.translate(-offset);

    ray::TreesParams params;
    if (max_diameter_option.isSet())
    {
      params.max_diameter = max_diameter.value();
    }
    if (distance_limit_option.isSet())
    {
      params.distance_limit = distance_limit.value();
    }
    if (height_min_option.isSet())
    {
      params.height_min = height_min.value();
    }
    if (crop_length_option.isSet())
    {
      params.crop_length = crop_length.value();
    }
    if (girth_height_ratio_option.isSet())
    {
      params.girth_height_ratio = girth_height_ratio.value();
    }
    if (cylinder_length_to_width_option.isSet())
    {
      params.cylinder_length_to_width = cylinder_length_to_width.value();
    }
    if (gap_ratio_option.isSet())
    {
      params.gap_ratio = gap_ratio.value();
    }
    if (span_ratio_option.isSet())
    {
      params.span_ratio = span_ratio.value();
    }
    if (gravity_factor_option.isSet())
    {
      params.gravity_factor = gravity_factor.value();
    }
    if (grid_width_option.isSet())
    {
      params.grid_width = grid_width.value();
    }
    if (global_taper_option.isSet())
    {
      params.global_taper = 0.5 * global_taper.value();
    }
    if (global_taper_factor_option.isSet())
    {
      params.global_taper_factor = global_taper_factor.value();
    }   
    params.use_rays = use_rays.isSet(); 
    params.segment_branches = segment_branches.isSet();

    ray::Trees trees(cloud, offset, mesh, params, verbose.isSet());

    // output the picewise cylindrical description of the trees
    trees.save(cloud_file.nameStub() + "_trees.txt", offset, verbose.isSet());
    // we also save a segmented (one colour per tree) file, as this is a useful output
    cloud.translate(offset);
    cloud.save(cloud_file.nameStub() + "_segmented.ply");
    // let's also save the trees out as a mesh
    // it is a bit inefficient to load from file just to convert it into the forest structure, but
    // it works OK for now. Better would be for ray::Trees so store the result as a ray::ForestStructure
    ray::ForestStructure forest;
    if (!forest.load(cloud_file.nameStub() + "_trees.txt"))
    {
      usage();
    }
    ray::Mesh tree_mesh;
    forest.generateSmoothMesh(tree_mesh, -1, 1, 1, 1);
    ray::writePlyMesh(cloud_file.nameStub() + "_trees_mesh.ply", tree_mesh, true);    
  }
  // extract the tree locations from a larger, aerial view of a forest
  else if (extract_forest)
  {
    ray::Forest forest;
    forest.verbose = verbose.isSet();
    if (smooth_option.isSet())
    {
      forest.smooth_iterations_ = smooth.value();
    }
    if (drop_option.isSet())
    {
      forest.drop_ratio_ = drop.value();
    }
    ray::Mesh mesh;
    if (groundmesh_option.isSet())
    {
      if (!ray::readPlyMesh(mesh_file.name(), mesh))
      {
        usage(true);
      }
    }
    std::vector<std::pair<Eigen::Vector3d, double>> trunks;
    // the results from extracting trunks can optionally be passed in, as a guide
    if (trunks_option.isSet())
    {
      ray::ForestStructure forest;
      if (!forest.load(trunks_file.name()))
      {
        usage(true);
      }
      for (auto &tree : forest.trees)
      {
        trunks.push_back(std::pair<Eigen::Vector3d, double>(tree.segments()[0].tip, tree.segments()[0].radius));
      }
    }
    ray::ForestStructure results = forest.extract(cloud_file.nameStub(), mesh, trunks, width.value());
    // save the results, which is a location, radius and height per tree
    results.save(cloud_file.nameStub() + "_forest.txt");
  }
  // extract the terrain to a .ply mesh file
  // this uses a sand model (no terrain is sloped more than 'gradient') which is a
  // highest lower bound
  else if (extract_terrain)
  {
    ray::Cloud cloud;
    if (!cloud.load(cloud_file.name()))
    {
      usage(true);
    }
    Eigen::Vector3d offset = cloud.removeStartPos();

    ray::Terrain terrain;
    terrain.extract(cloud, offset, cloud_file.nameStub(), gradient.value(), verbose.isSet());
  }
  else if (extract_leaves)
  {
    ray::generateLeaves(cloud_file.nameStub(), trees_file.name(), leaf_mesh.name(), 
      leaf_area.value(), leaf_droop.value(), stalks.isSet());
  }
  else if (extract_grid)
  {
    ray::generateAreaVoxels(cloud_file.nameStub(), voxel_size.value());
  }
  else
  {
    usage(true);
  }
  return 0;
}

int main(int argc, char *argv[])
{
  return ray::runWithMemoryCheck(rayExtract, argc, argv);
}<|MERGE_RESOLUTION|>--- conflicted
+++ resolved
@@ -30,43 +30,6 @@
   // clang-format off
   std::cout << "Extract natural features into a text file or mesh file" << std::endl;
   std::cout << "usage:" << std::endl;
-<<<<<<< HEAD
-  std::cout << "rayextract terrain cloud.ply                - extract terrain undersurface to mesh. Slow, so consider decimating first." << std::endl;
-  std::cout << "                            --gradient 1    - maximum gradient counted as terrain" << std::endl;
-  std::cout << "rayextract trunks cloud.ply                 - extract tree trunk base locations and radii to text file" << std::endl;
-  std::cout << "                            --exclude_rays  - does not use rays to exclude candidates with rays passing through" << std::endl;
-  std::cout << "rayextract forest cloud.ply                 - extracts tree locations, radii and heights to file" << std::endl;
-  std::cout << "                            --ground ground_mesh.ply - ground mesh file (otherwise assume flat)" << std::endl; 
-  std::cout << "                            --trunks cloud_trunks.txt - known tree trunks file" << std::endl;
-  std::cout << "                            --width 0.25    - grid cell width" << std::endl;
-  std::cout << "                            --smooth 15     - canopy smooth iterations, higher for rough canopies" << std::endl;
-  std::cout << "                            --drop_ratio 0.1- here a drop of 10% in canopy height is classed as separate trees" << std::endl;
-  std::cout << "rayextract trees cloud.ply ground_mesh.ply  - estimate trees, and save to text file, mesh file, and segmented (coloured per-tree) cloud" << std::endl;
-  std::cout << "                            --max_diameter 0.9   - (-m) maximum trunk diameter in segmenting trees" << std::endl;
-  std::cout << "                            --crop_length 1.0    - (-p) crops small branches to this distance from end" << std::endl;
-  std::cout << "                            --distance_limit 1   - (-d) maximum distance between neighbour points in a tree" << std::endl;
-  std::cout << "                            --height_min 2       - (-h) minimum height counted as a tree" << std::endl;
-  std::cout << "                            --girth_height_ratio 0.08 - (-l) the amount up tree's height to estimate trunk girth" << std::endl;
-  std::cout << "                            --global_taper 0.024 - (-a) force a taper value (diameter per length) for trees under global_taper_factor of max tree height. Use 0 to estimate global taper from the data" << std::endl;
-  std::cout << "                            --global_taper_factor 0.3- (-o) 1 estimates same taper for whole scan, 0 is per-tree tapering. Like a soft cutoff at this amount of max tree height" << std::endl;
-  std::cout << "                            --gravity_factor 0.3 - (-f) larger values preference vertical trees" << std::endl;
-  std::cout << "                            --branch_segmentation- (-b) _segmented.ply is per branch segment" << std::endl;
-  std::cout << "                            --grid_width         - (-w) crops results assuming cloud has been gridded with given width" << std::endl;
-  std::cout << "                            (for internal constants -c -g -s see source file rayextract)" << std::endl;
-// These are the internal parameters that I don't expose as they are 'advanced' only, you shouldn't need to adjust them
-//  std::cout << "                            --cylinder_length_to_width 4- (-c) how slender the cylinders are" << std::endl;
-//  std::cout << "                            --gap_ratio 0.016    - (-g) will split for lateral gaps at this multiple of branch length" << std::endl;
-//  std::cout << "                            --span_ratio 4.5     - (-s) will split when branch width spans this multiple of radius" << std::endl;
-  std::cout << "rayextract leaves cloud.ply trees.txt            - reconstruct the leaf locations coming from the specified tree structures, and save to text file" << std::endl;
-  std::cout << "                            --leaf_mesh mesh.ply - mesh for each leaf. Should have its centre at 0,0,0, be along the y axis, with first vertex at the stalk connection" << std::endl;
-  std::cout << "                            --leaf_area 0.002    - area for each leaf." << std::endl;
-  std::cout << "                            --leaf_droop 0.1     - drop per square horizontal distance." << std::endl;
-  std::cout << "                            --stalks             - include stalks to closest branch." << std::endl;
-  std::cout << "                                 --verbose  - extra debug output." << std::endl;
-  std::cout << "rayextract grid cloud.ply" << std::endl;
-  std::cout << "                            --voxel_size " << std::endl;
-  std::cout << "                            --verbose  - extra debug output." << std::endl;
-=======
   if (extract_type == "terrain" || none)
   {
     std::cout << "rayextract terrain cloud.ply                - extract terrain undersurface to mesh. Slow, so consider decimating first." << std::endl;
@@ -80,7 +43,7 @@
   if (extract_type == "forest" || none)
   {
     std::cout << "rayextract forest cloud.ply                 - extracts tree locations, radii and heights to file" << std::endl;
-    std::cout << "                            --ground ground_mesh.ply - ground mesh file (otherwise assume flat)" << std::endl; 
+    std::cout << "                            --ground ground_mesh.ply - ground mesh file (otherwise assume flat)" << std::endl;
     std::cout << "                            --trunks cloud_trunks.txt - known tree trunks file" << std::endl;
     std::cout << "                            --width 0.25    - grid cell width" << std::endl;
     std::cout << "                            --smooth 15     - canopy smooth iterations, higher for rough canopies" << std::endl;
@@ -116,7 +79,12 @@
     std::cout << "                            --stalks             - include stalks to closest branch." << std::endl;
     std::cout << "                                 --verbose  - extra debug output." << std::endl;
   }
->>>>>>> 53690306
+  if (extract_type == "grid" || none)
+  {
+  std::cout << "rayextract grid cloud.ply" << std::endl;
+  std::cout << "                            --voxel_size " << std::endl;
+  std::cout << "                            --verbose  - extra debug output." << std::endl;
+  }
   // clang-format on
   exit(exit_code);
 }
@@ -125,17 +93,12 @@
 /// extracts natural features from a scene
 int rayExtract(int argc, char *argv[])
 {
-<<<<<<< HEAD
-  ray::FileArgument cloud_file, mesh_file, trunks_file, trees_file, leaf_mesh;
+  if (argc > 1)
+  {
+    extract_type = std::string(argv[1]);
+  }
+  ray::FileArgument cloud_file, mesh_file, trunks_file, trees_file, leaf_file;
   ray::TextArgument forest("forest"), trees("trees"), trunks("trunks"), terrain("terrain"), leaves("leaves"), grid("grid");
-=======
-  if (argc > 1)
-  {
-    extract_type = std::string(argv[1]);
-  }
-  ray::FileArgument cloud_file, mesh_file, trunks_file, trees_file, leaf_file;
-  ray::TextArgument forest("forest"), trees("trees"), trunks("trunks"), terrain("terrain"), leaves("leaves");
->>>>>>> 53690306
   ray::OptionalKeyValueArgument groundmesh_option("ground", 'g', &mesh_file);
   ray::OptionalKeyValueArgument trunks_option("trunks", 't', &trunks_file);
   ray::DoubleArgument gradient(0.001, 1000.0, 1.0), global_taper(0.0, 1.0), global_taper_factor(0.0, 1.0);
@@ -163,7 +126,7 @@
   ray::OptionalKeyValueArgument grid_width_option("grid_width", 'w', &grid_width);
   ray::OptionalKeyValueArgument global_taper_option("global_taper", 'a', &global_taper);
   ray::OptionalKeyValueArgument global_taper_factor_option("global_taper_factor", 'o', &global_taper_factor);
-  ray::OptionalKeyValueArgument leaf_mesh_option("leaf_mesh", 'm', &leaf_mesh);
+  ray::OptionalKeyValueArgument leaf_option("leaf", 'l', &leaf_file);
   ray::OptionalKeyValueArgument leaf_area_option("leaf_area", 'a', &leaf_area);
   ray::OptionalKeyValueArgument leaf_droop_option("leaf_droop", 'd', &leaf_droop);
   ray::OptionalKeyValueArgument voxel_size_option("voxel_size", 'vs', &voxel_size);
@@ -183,21 +146,15 @@
     argc, argv, { &trees, &cloud_file, &mesh_file },
     { &max_diameter_option, &distance_limit_option, &height_min_option, &crop_length_option, &girth_height_ratio_option,
       &cylinder_length_to_width_option, &gap_ratio_option, &span_ratio_option, &gravity_factor_option,
-<<<<<<< HEAD
-      &segment_branches, &grid_width_option, &global_taper_option, &global_taper_factor_option, &verbose });
-  bool extract_leaves = ray::parseCommandLine(argc, argv, { &leaves, &cloud_file, &trees_file }, { &leaf_mesh_option, &leaf_area_option, &leaf_droop_option, &stalks });
-  bool extract_grid = ray::parseCommandLine(argc, argv, { &grid, &cloud_file }, { &voxel_size_option, &verbose });
-  if (!extract_trunks && !extract_forest && !extract_terrain && !extract_trees && !extract_leaves && !extract_grid)
-=======
       &segment_branches, &grid_width_option, &global_taper_option, &global_taper_factor_option, &use_rays, &verbose });
   bool extract_leaves = ray::parseCommandLine(argc, argv, { &leaves, &cloud_file, &trees_file }, { &leaf_option, &leaf_area_option, &leaf_droop_option, &stalks });
-
-
-  if (!extract_trunks && !extract_forest && !extract_terrain && !extract_trees && !extract_leaves)
->>>>>>> 53690306
+  bool extract_grid = ray::parseCommandLine(argc, argv, { &grid, &cloud_file }, { &voxel_size_option, &verbose });
+
+  if (!extract_trunks && !extract_forest && !extract_terrain && !extract_trees && !extract_leaves && !extract_grid)
   {
     usage();
   }
+
   // finds cylindrical trunks in the data and saves them to an _trunks.txt file
   if (extract_trunks)
   {
@@ -278,8 +235,8 @@
     if (global_taper_factor_option.isSet())
     {
       params.global_taper_factor = global_taper_factor.value();
-    }   
-    params.use_rays = use_rays.isSet(); 
+    }
+    params.use_rays = use_rays.isSet();
     params.segment_branches = segment_branches.isSet();
 
     ray::Trees trees(cloud, offset, mesh, params, verbose.isSet());
@@ -357,7 +314,7 @@
   }
   else if (extract_leaves)
   {
-    ray::generateLeaves(cloud_file.nameStub(), trees_file.name(), leaf_mesh.name(), 
+    ray::generateLeaves(cloud_file.nameStub(), trees_file.name(), leaf_file.name(), 
       leaf_area.value(), leaf_droop.value(), stalks.isSet());
   }
   else if (extract_grid)
