--- conflicted
+++ resolved
@@ -8,16 +8,10 @@
           "name": "(gdb) Launch",
           "type": "cppdbg",
           "request": "launch",
-<<<<<<< HEAD
           "program": "${workspaceFolder}/build/bin/raycombine",          
 //          "args": ["~/Downloads/col_decimated.ply", "min", "~/Downloads/col_decimated1.ply", "~/Downloads/col_decimated2.ply", "10", "rays"], 
           "args": ["room.ply", "max", "room1.ply", "room2.ply", "1", "rays"], 
 //          "program": "${workspaceFolder}/bin/raytransients",          
-=======
-//          "program": "${workspaceFolder}/build/bin/raycombine",          
-//          "args": ["oldest", "room.ply", "room2.ply", "1", "rays"], 
-          "program": "${workspaceFolder}/build/bin/raytransients",          
->>>>>>> 47f58a98
 //          "args": ["min", "/media/parallels/Samsung_T5/test/house2.ply", "20", "rays", "--colour"], 
           "args": ["min", "~/Downloads/coloured_raycloud_decimated2.ply", "15", "rays"], 
 //          "args": ["min", "room.ply", "1", "rays", "-c"], 
@@ -27,15 +21,8 @@
 //          "args": ["/media/parallels/Samsung_T5/test/house/house_inside.ply", "/media/parallels/Samsung_T5/test/house/house4.ply", "-v"], 
 //          "program": "${workspaceFolder}/build/bin/raysplit",          
 //          "args": ["/media/parallels/Samsung_T5/test/creek7.ply", "/media/parallels/Samsung_T5/test/creek7_upwards.ply", "distance", "0.5"], 
-<<<<<<< HEAD
 //          "program": "${workspaceFolder}/build/bin/raycreated",          
 //          "args": ["room", "0"], 
-=======
-//          "program": "${workspaceFolder}/build/bin/raycreate",          
-//          "args": ["room", "0"], 
-//          "program": "${workspaceFolder}/build/bin/raycolour",          
-//          "args": ["room1.ply", "0.2,0.8,0.1", "shaded"], 
->>>>>>> 47f58a98
           "stopAtEntry": false,
           "cwd": "${workspaceFolder}",
           "environment": [],
