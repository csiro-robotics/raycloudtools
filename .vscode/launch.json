{
  // Use IntelliSense to learn about possible attributes.
  // Hover to view descriptions of existing attributes.
  // For more information, visit: https://go.microsoft.com/fwlink/?linkid=830387
  "version": "0.2.0",
  "configurations": [
      {
          "name": "(gdb) Launch",
          "type": "cppdbg",
          "request": "launch",
<<<<<<< HEAD
//          "program": "${workspaceFolder}/bin/raycombine",          
//          "args": ["oldest", "room.ply", "room2.ply", "1", "rays"], 
          "program": "${workspaceFolder}/build/bin/raytrainsients",          
//          "args": ["min", "/media/parallels/Samsung_T5/test/house2.ply", "20", "rays", "--colour"], 
          "args": ["min", "~/Downloads/col_decimated.ply", "15", "rays"], 
=======
          "program": "${workspaceFolder}/build/bin/raycombine",          
//          "args": ["~/Downloads/col_decimated.ply", "min", "~/Downloads/col_decimated1.ply", "~/Downloads/col_decimated2.ply", "10", "rays"], 
          "args": ["room.ply", "max", "room1.ply", "room2.ply", "1", "rays"], 
//          "program": "${workspaceFolder}/bin/raytransients",          
//          "args": ["min", "/media/parallels/Samsung_T5/test/house2.ply", "20", "rays", "--colour"], 
//          "args": ["min", "~/Downloads/coloured_raycloud_decimated2.ply", "15", "rays"], 
>>>>>>> 1c9560e9
//          "args": ["min", "room.ply", "1", "rays", "-c"], 
//          "program": "${workspaceFolder}/build/bin/rayalign",          
//          "args": ["/media/parallels/Samsung_T5/test/inout/inoutD.ply", "/media/parallels/Samsung_T5/test/inout/inoutB2.ply", "--verbose"], 
//          "args": ["/media/parallels/Samsung_T5/test/inout/inout.ply", "/media/parallels/Samsung_T5/test/inout/inout11.ply", "--verbose"], 
//          "args": ["/media/parallels/Samsung_T5/test/house/house_inside.ply", "/media/parallels/Samsung_T5/test/house/house4.ply", "-v"], 
//          "program": "${workspaceFolder}/build/bin/raysplit",          
//          "args": ["/media/parallels/Samsung_T5/test/creek7.ply", "/media/parallels/Samsung_T5/test/creek7_upwards.ply", "distance", "0.5"], 
//          "program": "${workspaceFolder}/build/bin/raycreated",          
//          "args": ["room", "0"], 
<<<<<<< HEAD
//          "program": "${workspaceFolder}/bin/raycolour",          
//          "args": ["room1.ply", "0.2,0.8,0.1", "shaded"], 
=======
>>>>>>> 1c9560e9
          "stopAtEntry": false,
          "cwd": "${workspaceFolder}",
          "environment": [],
          "externalConsole": false,
          "MIMode": "gdb",
          "setupCommands": [
              {
                  "description": "raycloud tools",
                  "text": "raycloud tools",
                  "ignoreFailures": true
              }
          ],
          "preLaunchTask": "g++.exe build active file"
      }
  ]
}<|MERGE_RESOLUTION|>--- conflicted
+++ resolved
@@ -8,20 +8,12 @@
           "name": "(gdb) Launch",
           "type": "cppdbg",
           "request": "launch",
-<<<<<<< HEAD
-//          "program": "${workspaceFolder}/bin/raycombine",          
-//          "args": ["oldest", "room.ply", "room2.ply", "1", "rays"], 
-          "program": "${workspaceFolder}/build/bin/raytrainsients",          
-//          "args": ["min", "/media/parallels/Samsung_T5/test/house2.ply", "20", "rays", "--colour"], 
-          "args": ["min", "~/Downloads/col_decimated.ply", "15", "rays"], 
-=======
           "program": "${workspaceFolder}/build/bin/raycombine",          
 //          "args": ["~/Downloads/col_decimated.ply", "min", "~/Downloads/col_decimated1.ply", "~/Downloads/col_decimated2.ply", "10", "rays"], 
           "args": ["room.ply", "max", "room1.ply", "room2.ply", "1", "rays"], 
 //          "program": "${workspaceFolder}/bin/raytransients",          
 //          "args": ["min", "/media/parallels/Samsung_T5/test/house2.ply", "20", "rays", "--colour"], 
 //          "args": ["min", "~/Downloads/coloured_raycloud_decimated2.ply", "15", "rays"], 
->>>>>>> 1c9560e9
 //          "args": ["min", "room.ply", "1", "rays", "-c"], 
 //          "program": "${workspaceFolder}/build/bin/rayalign",          
 //          "args": ["/media/parallels/Samsung_T5/test/inout/inoutD.ply", "/media/parallels/Samsung_T5/test/inout/inoutB2.ply", "--verbose"], 
@@ -31,11 +23,6 @@
 //          "args": ["/media/parallels/Samsung_T5/test/creek7.ply", "/media/parallels/Samsung_T5/test/creek7_upwards.ply", "distance", "0.5"], 
 //          "program": "${workspaceFolder}/build/bin/raycreated",          
 //          "args": ["room", "0"], 
-<<<<<<< HEAD
-//          "program": "${workspaceFolder}/bin/raycolour",          
-//          "args": ["room1.ply", "0.2,0.8,0.1", "shaded"], 
-=======
->>>>>>> 1c9560e9
           "stopAtEntry": false,
           "cwd": "${workspaceFolder}",
           "environment": [],
